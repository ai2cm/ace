from collections import defaultdict
from collections.abc import Mapping
from typing import Any

import cartopy.crs as ccrs
import matplotlib.pyplot as plt
import numpy as np
import torch
import xarray as xr

from fme.core.coordinates import LatLonCoordinates
from fme.core.distributed import Distributed
from fme.core.typing_ import TensorMapping
from fme.core.wandb import Image, WandB

from ..metrics_and_maths import compute_rank
from ..typing_ import FineResCoarseResPair
from .main import ensure_trailing_slash


def _plot_spatial(data: torch.Tensor, coords: LatLonCoordinates, **kwargs):
    fig = plt.figure(figsize=(5, 5), dpi=100)
    ax = plt.axes(projection=ccrs.PlateCarree())
    cmap = kwargs.get("cmap", None)

    if cmap is not None and cmap == "RdBu_r":
        coastline_color = "black"
    else:
        coastline_color = "white"
    ax.coastlines(color=coastline_color)

    lat, lon = coords.meshgrid
    res = ax.pcolormesh(
        lon.cpu().numpy(),
        lat.cpu().numpy(),
        data.detach().numpy(),
        transform=ccrs.PlateCarree(),
        **kwargs,
    )
    plt.colorbar(res, ax=ax, orientation="vertical")
    return fig


def _get_cmap_and_limits(data: torch.Tensor) -> tuple[str, float, float]:
    """
    Returns the colormap and limits for the data.
    """
    # cmap = "RdBu_r" if data.min() < 0 and data.max() > 0 else None
    cmap = "viridis"
    vmin, vmax = (
        np.percentile(data.cpu().detach().numpy(), 1),
        np.percentile(data.cpu().detach().numpy(), 99),
    )
    return cmap, vmin, vmax


def _get_caption(key: str, data: torch.Tensor) -> str:
    avg = data.mean()
    vmin, vmax = data.min(), data.max()
    caption = f"{key},  mean: {avg:.4g}, min: {vmin:.4g}, max: {vmax:.4g}"
    return caption


class SampleAggregator:
    """
    Aggregates generated samples generated in parallel across GPUs for visualization.
    This aggregator collects many samples into CPU memory, so keep that in
    mind when using large sample generation / batch sizes.  Intended for
    single-event evaluation over a single patch, not for large-scale
    evaluation.
    This aggregator is designed to be used on data with batch size 1.
    """

    def __init__(
        self,
        coarse: TensorMapping,
        latlon_coordinates: FineResCoarseResPair[LatLonCoordinates],
        num_plot_samples: int = 8,
    ) -> None:
        self._coarse = coarse
        self._num_plot_samples = num_plot_samples
        self._samples: dict[str, list[torch.Tensor]] = defaultdict(list)
        self._latlon_coordinates = latlon_coordinates
        self._sample_dim = 1
        self._dist = Distributed.get_instance()
        self._gathered_samples: dict[str, torch.Tensor] | None = None

    def _validate_batch_size(self, samples: TensorMapping) -> None:
        """
        Validates that the batch size of the samples is 1.
        """
        for k, v in samples.items():
            if len(v.shape) != 4:
                raise ValueError(
                    f"Expected 4d tensor for {k} with dims (batch, sample, lat, lon), "
                    f"got tensor with shape {v.shape}."
                )
            if v.shape[0] != 1:
                raise ValueError(f"Expected batch size of 1 for {k}, got {v.shape[0]}")

    @torch.no_grad()
    def record_batch(self, samples: TensorMapping) -> None:
        if self._gathered_samples is not None:
            raise RuntimeError("Cannot record new samples after gathering samples. ")
        self._validate_batch_size(samples)
        for k, v in samples.items():
            self._samples[k].append(v)

    def get_wandb_image(
        self, data: torch.Tensor, key: str, coords: LatLonCoordinates, **plot_kwargs
    ) -> Image:
        fig = _plot_spatial(data, coords=coords, **plot_kwargs)
        caption = _get_caption(key, data)
        wandb = WandB.get_instance()
        image = wandb.Image(fig, caption=caption)
        plt.close(fig)
        return image

    def _get_sample_plots(
        self, samples: torch.Tensor, key: str, **plot_kwargs
    ) -> list[Any]:
        # batch, sample, lat, lon
        samples = samples[0, : self._num_plot_samples]
        if not plot_kwargs:
            cmap, vmin, vmax = _get_cmap_and_limits(samples)
            plot_kwargs = dict(cmap=cmap, vmin=vmin, vmax=vmax)

        images = [
            self.get_wandb_image(
                sample, key, self._latlon_coordinates.fine, **plot_kwargs
            )
            for sample in samples
        ]
        return images

    @property
    def gathered_samples(self):
        """
        Gathers all samples from all GPUs into CPU memory.
        """
        if self._gathered_samples is not None:
            return self._gathered_samples
        else:
            gathered_samples = {}
            for k, v in self._samples.items():
                samples = torch.concat(v, dim=self._sample_dim)
                gathered_tensor = self._dist.gather(samples)
                if gathered_tensor is not None:
                    gathered_samples[k] = torch.concat(
                        gathered_tensor, dim=self._sample_dim
                    ).cpu()
            self._gathered_samples = gathered_samples
            return self._gathered_samples

    def _get_sample_ensemble_plots(
        self, samples: torch.Tensor, key: str, **plot_kwargs
    ) -> Mapping[str, Any]:
        ensemble_mean = samples.mean(axis=self._sample_dim).squeeze()
        mean_image = self.get_wandb_image(
            ensemble_mean,
            f"ensemble_mean/{key}",
            self._latlon_coordinates.fine,
            **plot_kwargs,
        )

        ensemble_std = samples.std(axis=self._sample_dim).squeeze()
        _, vmin, vmax = _get_cmap_and_limits(ensemble_std)
        std_image = self.get_wandb_image(
            ensemble_std,
            f"ensemble_std/{key}",
            self._latlon_coordinates.fine,
            cmap="inferno",
            vmin=vmin,
            vmax=vmax,
        )
        return {
            f"ensemble_mean/{key}": mean_image,
            f"ensemble_std/{key}": std_image,
        }

    def get_wandb_single_var(
        self, key: str, samples: torch.Tensor, **plot_kwargs
    ) -> dict[str, Any]:
        ret: dict[str, Any] = {}
<<<<<<< HEAD
        # subselection of image plots
        ret[f"generation_samples/{key}"] = self._get_sample_plots(
            samples, key, **plot_kwargs
        )
        ret.update(self._get_sample_ensemble_plots(samples, key, **plot_kwargs))
        coarse_image = self.get_wandb_image(
            self._coarse[key].squeeze().cpu(),
            f"coarse {key}",
            self._latlon_coordinates.coarse,
            **plot_kwargs,
        )
        ret.update({f"coarse/{key}": coarse_image})
        return ret

    def get_wandb(self, prefix: str = "") -> dict[str, Any]:
        ret: dict[str, Any] = {}
        for k, tensor in self.gathered_samples.items():
            cmap, vmin, vmax = _get_cmap_and_limits(tensor)
            plot_kwargs = dict(cmap=cmap, vmin=vmin, vmax=vmax)
            ret.update(self.get_wandb_single_var(k, tensor, **plot_kwargs))
=======
        if not plot_kwargs:
            cmap, vmin, vmax = _get_cmap_and_limits(samples)
            plot_kwargs = dict(cmap=cmap, vmin=vmin, vmax=vmax)
        # subselection of image plots
        ret[f"generation_samples/{key}"] = self._get_sample_plots(
            samples, key, **plot_kwargs
        )
        ret.update(self._get_sample_ensemble_plots(samples, key, **plot_kwargs))
        coarse_image = self.get_wandb_image(
            self._coarse[key].squeeze().cpu(),
            f"coarse {key}",
            self._latlon_coordinates.coarse,
            **plot_kwargs,
        )
        ret.update({f"coarse/{key}": coarse_image})
        return ret

    def get_wandb(self, prefix: str = "") -> dict[str, Any]:
        ret: dict[str, Any] = {}
        for k, tensor in self.gathered_samples.items():
            ret.update(self.get_wandb_single_var(k, tensor))
>>>>>>> 64b186a1
        prefix = ensure_trailing_slash(prefix)
        ret = {f"{prefix}{k}": v for k, v in ret.items()}
        return ret

    def get_dataset(self) -> xr.Dataset:
        latgrid, longrid = self._latlon_coordinates.fine.meshgrid
        lat, lon = latgrid.cpu().numpy()[:, 0], longrid.cpu().numpy()[0, :]
        ds = xr.Dataset()

        for k, v in self.gathered_samples.items():
            nsamples = v.shape[self._sample_dim]
            # Remove batch dimension before saving
            data = v.squeeze(0)
            ds[f"{k}_predicted"] = xr.DataArray(
                data,
                dims=["sample", "lat", "lon"],
                coords={
                    "lat": lat,
                    "lon": lon,
                    "sample": np.arange(nsamples),
                },
            )
        return ds


class PairedSampleAggregator:
    """
    Aggregates generated samples and paired targets generated in parallel
<<<<<<< HEAD
    `across GPUs for visualization.
=======
    across GPUs for visualization.
>>>>>>> 64b186a1
    This aggregator collects many samples into CPU memory, so keep that in
    mind when using large sample generation / batch sizes.  Intended for
    single-event evaluation over a single patch, not for large-scale
    evaluation.
    This aggregator is designed to be used on data with batch size 1.
    """

    def __init__(
        self,
        target: TensorMapping,
        coarse: TensorMapping,
        latlon_coordinates: FineResCoarseResPair[LatLonCoordinates],
        num_plot_samples: int = 8,
    ) -> None:
        self._target = target
        self._coarse = coarse
        self._num_plot_samples = num_plot_samples
        self._samples: dict[str, list[torch.Tensor]] = defaultdict(list)
        self._latlon_coordinates = latlon_coordinates
        self._sample_dim = 1
        self._dist = Distributed.get_instance()
        self._gathered_samples: dict[str, torch.Tensor] | None = None
        self._sample_agg = SampleAggregator(
            coarse=coarse,
            latlon_coordinates=latlon_coordinates,
            num_plot_samples=num_plot_samples,
        )

    @torch.no_grad()
    def record_batch(self, samples: TensorMapping) -> None:
        self._sample_agg.record_batch(samples)

    def _get_sample_rank_histogram(self, samples: torch.Tensor, key: str) -> Image:
        rank = compute_rank(self._target[key].cpu(), samples)
        nsamples = samples.shape[self._sample_dim]
        bins = np.arange(-0.5, nsamples + 0.6, 1)
        fig = plt.figure()
        plt.hist(rank.flatten(), bins=bins)
        plt.xlabel("Rank")
        wandb = WandB.get_instance()
        image = wandb.Image(fig, caption=f"{key} rank histogram")
        plt.close(fig)
        return image

    def get_wandb(self, prefix: str = "") -> Mapping[str, Any]:
        ret = {}
        for k, tensor in self._sample_agg.gathered_samples.items():
            cmap, vmin, vmax = _get_cmap_and_limits(self._target[k])
            plot_kwargs = dict(cmap=cmap, vmin=vmin, vmax=vmax)
            ret.update(
                {f"rank_histogram/{k}": self._get_sample_rank_histogram(tensor, k)}
            )
            target_image = self._sample_agg.get_wandb_image(
                self._target[k].squeeze().cpu(),
                f"fine {k}",
                self._latlon_coordinates.fine,
                **plot_kwargs,
            )
            ret.update({f"fine_target/{k}": target_image})
            unpaired_ret = self._sample_agg.get_wandb_single_var(
                k, tensor, **plot_kwargs
            )
            ret.update(unpaired_ret)
        prefix = ensure_trailing_slash(prefix)
        ret = {f"{prefix}{k}": v for k, v in ret.items()}

        return ret

    def get_dataset(self) -> xr.Dataset:
        latgrid, longrid = self._latlon_coordinates.fine.meshgrid
        lat, lon = latgrid.cpu().numpy()[:, 0], longrid.cpu().numpy()[0, :]
        ds = self._sample_agg.get_dataset()

        for k in self._sample_agg.gathered_samples:
            ds[f"{k}_target"] = xr.DataArray(
                self._target[k].squeeze().cpu().numpy(),
                dims=["lat", "lon"],
                coords={"lat": lat, "lon": lon},
            )
        return ds<|MERGE_RESOLUTION|>--- conflicted
+++ resolved
@@ -182,7 +182,6 @@
         self, key: str, samples: torch.Tensor, **plot_kwargs
     ) -> dict[str, Any]:
         ret: dict[str, Any] = {}
-<<<<<<< HEAD
         # subselection of image plots
         ret[f"generation_samples/{key}"] = self._get_sample_plots(
             samples, key, **plot_kwargs
@@ -203,29 +202,6 @@
             cmap, vmin, vmax = _get_cmap_and_limits(tensor)
             plot_kwargs = dict(cmap=cmap, vmin=vmin, vmax=vmax)
             ret.update(self.get_wandb_single_var(k, tensor, **plot_kwargs))
-=======
-        if not plot_kwargs:
-            cmap, vmin, vmax = _get_cmap_and_limits(samples)
-            plot_kwargs = dict(cmap=cmap, vmin=vmin, vmax=vmax)
-        # subselection of image plots
-        ret[f"generation_samples/{key}"] = self._get_sample_plots(
-            samples, key, **plot_kwargs
-        )
-        ret.update(self._get_sample_ensemble_plots(samples, key, **plot_kwargs))
-        coarse_image = self.get_wandb_image(
-            self._coarse[key].squeeze().cpu(),
-            f"coarse {key}",
-            self._latlon_coordinates.coarse,
-            **plot_kwargs,
-        )
-        ret.update({f"coarse/{key}": coarse_image})
-        return ret
-
-    def get_wandb(self, prefix: str = "") -> dict[str, Any]:
-        ret: dict[str, Any] = {}
-        for k, tensor in self.gathered_samples.items():
-            ret.update(self.get_wandb_single_var(k, tensor))
->>>>>>> 64b186a1
         prefix = ensure_trailing_slash(prefix)
         ret = {f"{prefix}{k}": v for k, v in ret.items()}
         return ret
@@ -254,11 +230,7 @@
 class PairedSampleAggregator:
     """
     Aggregates generated samples and paired targets generated in parallel
-<<<<<<< HEAD
     `across GPUs for visualization.
-=======
-    across GPUs for visualization.
->>>>>>> 64b186a1
     This aggregator collects many samples into CPU memory, so keep that in
     mind when using large sample generation / batch sizes.  Intended for
     single-event evaluation over a single patch, not for large-scale
