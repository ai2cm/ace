import dataclasses
import logging
from collections.abc import Mapping
from typing import Any

import dacite
import torch

from fme.core.device import get_device
from fme.core.distributed import Distributed
from fme.core.loss import LossConfig
from fme.core.normalizer import NormalizationConfig, StandardNormalizer
from fme.core.optimization import NullOptimization, Optimization
from fme.core.packer import Packer
from fme.core.rand import randn, randn_like
from fme.core.typing_ import TensorDict, TensorMapping
from fme.downscaling.data import BatchData, PairedBatchData
from fme.downscaling.metrics_and_maths import filter_tensor_mapping, interpolate
from fme.downscaling.modules.diffusion_registry import DiffusionModuleRegistrySelector
from fme.downscaling.modules.registry import ModuleRegistrySelector
from fme.downscaling.requirements import DataRequirements
from fme.downscaling.samplers import edm_sampler
from fme.downscaling.typing_ import FineResCoarseResPair


@dataclasses.dataclass
class ModelOutputs:
    prediction: TensorDict
    target: TensorDict
    loss: torch.Tensor
    latent_steps: list[torch.Tensor] = dataclasses.field(default_factory=list)


def _rename_normalizer(
    normalizer: StandardNormalizer, rename: dict[str, str] | None
) -> StandardNormalizer:
    if not rename:
        return normalizer
    new_means = {
        rename.get(name, name): value for name, value in normalizer.means.items()
    }
    new_stds = {
        rename.get(name, name): value for name, value in normalizer.stds.items()
    }
<<<<<<< HEAD
    return StandardNormalizer(new_means, new_stds)
=======
    return StandardNormalizer(means=new_means, stds=new_stds)
>>>>>>> d4f1ad66


@dataclasses.dataclass
class PairedNormalizationConfig:
    fine: NormalizationConfig
    coarse: NormalizationConfig

    def build(
        self,
        in_names: list[str],
        out_names: list[str],
        rename: dict[str, str] | None = None,
    ) -> FineResCoarseResPair[StandardNormalizer]:
        coarse = self.coarse.build(list(set(in_names).union(out_names)))
        fine = self.fine.build(out_names)
<<<<<<< HEAD
=======

>>>>>>> d4f1ad66
        return FineResCoarseResPair[StandardNormalizer](
            coarse=_rename_normalizer(coarse, rename),
            fine=_rename_normalizer(fine, rename),
        )

    def load(self):
        """
        Load the normalization configuration from the netCDF files.

        Updates the configuration so it no longer requires external files.
        """
        self.fine.load()
        self.coarse.load()


@dataclasses.dataclass
class DownscalingModelConfig:
    module: ModuleRegistrySelector
    loss: LossConfig
    in_names: list[str]
    out_names: list[str]
    normalization: PairedNormalizationConfig
    use_fine_topography: bool = False

    def __post_init__(self):
        self._interpolate_input = self.module.expects_interpolated_input
        if self.use_fine_topography and not self._interpolate_input:
            raise ValueError(
                "Fine topography can only be used when predicting on interpolated"
                " coarse input"
            )

    def build(
        self,
        coarse_shape: tuple[int, int],
        downscale_factor: int,
        rename: dict[str, str] | None = None,
    ) -> "Model":
        invert_rename = {v: k for k, v in (rename or {}).items()}
        orig_in_names = [invert_rename.get(name, name) for name in self.in_names]
        orig_out_names = [invert_rename.get(name, name) for name in self.out_names]
        normalizer = self.normalization.build(orig_in_names, orig_out_names, rename)
        loss = self.loss.build(reduction="mean", gridded_operations=None)
        n_in_channels = len(self.in_names)

        if self.use_fine_topography:
            n_in_channels += 1

        module = self.module.build(
            n_in_channels=n_in_channels,
            n_out_channels=len(self.out_names),
            coarse_shape=coarse_shape,
            downscale_factor=downscale_factor,
        )
        return Model(
            module,
            normalizer,
            loss,
            coarse_shape,
            downscale_factor,
            self,
        )

    def get_state(self) -> Mapping[str, Any]:
        # Update normalization configuration so it no longer requires external files.
        self.normalization.load()
        return dataclasses.asdict(self)

    @classmethod
    def from_state(cls, state: Mapping[str, Any]) -> "DownscalingModelConfig":
        return dacite.from_dict(data_class=cls, data=state)

    @property
    def data_requirements(self) -> DataRequirements:
        # Requires output names in coarse for aggregators checking relative measures
        return DataRequirements(
            fine_names=self.out_names,
            coarse_names=list(set(self.in_names).union(self.out_names)),
            n_timesteps=1,
            use_fine_topography=self.use_fine_topography,
        )


class Model:
    def __init__(
        self,
        module: torch.nn.Module,
        normalizer: FineResCoarseResPair[StandardNormalizer],
        loss: torch.nn.Module,
        coarse_shape: tuple[int, int],
        downscale_factor: int,
        config: DownscalingModelConfig,
    ) -> None:
        self.coarse_shape = coarse_shape
        self.downscale_factor = downscale_factor
        dist = Distributed.get_instance()
        self.module = dist.wrap_module(module.to(get_device()))
        self.normalizer = normalizer
        self.loss = loss
        self.in_packer = Packer(config.in_names)
        self.out_packer = Packer(config.out_names)
        self.config = config
        self.null_optimization = NullOptimization()
        self._channel_axis = -3

    @property
    def modules(self) -> torch.nn.ModuleList:
        """
        Returns:
            A list of modules being trained.
        """
        return torch.nn.ModuleList([self.module])

    def train_on_batch(
        self,
        batch: PairedBatchData,
        optimization: Optimization | NullOptimization,
    ) -> ModelOutputs:
        return self._run_on_batch(batch, optimization)

    def generate_on_batch(
        self,
        batch: PairedBatchData,
        n_samples: int = 1,
    ) -> ModelOutputs:
        if n_samples != 1:
            raise ValueError("n_samples must be 1 for deterministic models")
        result = self._run_on_batch(batch, self.null_optimization)
        for k, v in result.prediction.items():
            result.prediction[k] = v.unsqueeze(1)  # insert sample dimension
        for k, v in result.target.items():
            result.target[k] = v.unsqueeze(1)
        return result

    def generate_on_batch_no_target(
        self,
        batch: BatchData,
        n_samples: int = 1,
    ) -> TensorDict:
        raise NotImplementedError(
            "This method is not implemented for the base Model class. "
        )

    def _run_on_batch(
        self,
        batch: PairedBatchData,
        optimizer: Optimization | NullOptimization,
    ) -> ModelOutputs:
        coarse, fine = batch.coarse.data, batch.fine.data

        coarse_inputs = filter_tensor_mapping(coarse, self.in_packer.names)
        coarse_norm = self.in_packer.pack(
            self.normalizer.coarse.normalize(coarse_inputs), axis=self._channel_axis
        )
        interpolated = interpolate(coarse_norm, self.downscale_factor)

        if self.config.use_fine_topography:
            if batch.fine.topography is None:
                raise ValueError(
                    "Topography must be provided for each batch when use of fine "
                    "topography is enabled."
                )

            # Join the normalized topography to the input (see dataset for details)
            topo = batch.fine.topography.unsqueeze(self._channel_axis)
            coarse_norm = torch.concat([interpolated, topo], axis=self._channel_axis)
        elif self.config._interpolate_input:
            coarse_norm = interpolated

        targets_norm = self.out_packer.pack(
            self.normalizer.fine.normalize(dict(fine)), axis=self._channel_axis
        )
        predicted_norm = self.module(coarse_norm)
        loss = self.loss(predicted_norm, targets_norm)
        optimizer.accumulate_loss(loss)
        optimizer.step_weights()
        target = filter_tensor_mapping(fine, set(self.out_packer.names))
        prediction = self.normalizer.fine.denormalize(
            self.out_packer.unpack(predicted_norm, axis=self._channel_axis)
        )
        return ModelOutputs(
            prediction=prediction, target=target, loss=loss, latent_steps=[]
        )

    def get_state(self) -> Mapping[str, Any]:
        return {
            "config": self.config.get_state(),
            "module": self.module.state_dict(),
            "coarse_shape": self.coarse_shape,
            "downscale_factor": self.downscale_factor,
        }

    @classmethod
    def from_state(
        cls,
        state: Mapping[str, Any],
    ) -> "Model":
        config = DownscalingModelConfig.from_state(state["config"])
        model = config.build(
            state["coarse_shape"],
            state["downscale_factor"],
        )
        model.module.load_state_dict(state["module"], strict=True)
        return model


@dataclasses.dataclass
class DiffusionModelConfig:
    """
    This class implements or wraps the algorithms described in `EDM`_.

    .. _EDM: https://arxiv.org/abs/2206.00364

    Parameters:
        module: The module registry selector for the diffusion model.
        loss:  The loss configuration for the diffusion model.
        in_names: The input variable names for the diffusion model.
        out_names: The output variable names for the diffusion model.
        normalization: The normalization configurations for the diffusion model.
        p_mean: The mean of noise distribution used during training.
        p_std: The std of the noise distribution used during training.
        sigma_min: Min noise level for generation.
        sigma_max: Max noise level for generation.
        churn: The amount of stochasticity during generation.
        num_diffusion_generation_steps: Number of diffusion generation steps
        use_fine_topography: Whether to use fine topography in the model.
    """

    module: DiffusionModuleRegistrySelector
    loss: LossConfig
    in_names: list[str]
    out_names: list[str]
    normalization: PairedNormalizationConfig
    p_mean: float
    p_std: float
    sigma_min: float
    sigma_max: float
    churn: float
    num_diffusion_generation_steps: int
    predict_residual: bool
    use_fine_topography: bool = False

    def __post_init__(self):
        self._interpolate_input = self.module.expects_interpolated_input
        if self.use_fine_topography and not self._interpolate_input:
            raise ValueError(
                "Fine topography can only be used when predicting on interpolated"
                " coarse input"
            )

    def build(
        self,
        coarse_shape: tuple[int, int],
        downscale_factor: int,
        rename: dict[str, str] | None = None,
    ) -> "DiffusionModel":
        invert_rename = {v: k for k, v in (rename or {}).items()}
        orig_in_names = [invert_rename.get(name, name) for name in self.in_names]
        orig_out_names = [invert_rename.get(name, name) for name in self.out_names]
        normalizer = self.normalization.build(orig_in_names, orig_out_names, rename)
        loss = self.loss.build(reduction="none", gridded_operations=None)
        # We always use standard score normalization, so sigma_data is
        # always 1.0. See below for standard score normalization:
        # https://en.wikipedia.org/wiki/Standard_score
        sigma_data = 1.0

        n_in_channels = len(self.in_names)
        # fine topography is already normalized and at fine scale, so needs
        # some special handling for now
        if self.use_fine_topography:
            n_in_channels += 1

        module = self.module.build(
            n_in_channels=n_in_channels,
            n_out_channels=len(self.out_names),
            coarse_shape=coarse_shape,
            downscale_factor=downscale_factor,
            sigma_data=sigma_data,
        )
        return DiffusionModel(
            config=self,
            module=module,
            normalizer=normalizer,
            loss=loss,
            coarse_shape=coarse_shape,
            downscale_factor=downscale_factor,
            sigma_data=sigma_data,
        )

    def get_state(self) -> Mapping[str, Any]:
        # Update normalization configuration so it no longer requires external files.
        self.normalization.load()
        return dataclasses.asdict(self)

    @classmethod
    def from_state(cls, state: Mapping[str, Any]) -> "DiffusionModelConfig":
        return dacite.from_dict(data_class=cls, data=state)

    @property
    def data_requirements(self) -> DataRequirements:
        # Requires output names in coarse for aggregators checking relative measures
        return DataRequirements(
            fine_names=self.out_names,
            coarse_names=list(set(self.in_names).union(self.out_names)),
            n_timesteps=1,
            use_fine_topography=self.use_fine_topography,
        )


def _repeat_batch_by_samples(tensor: torch.Tensor, n_samples: int) -> torch.Tensor:
    """
    Repeat the batch dimension of a tensor n_samples times.  Used to parallelize
    sample generation in the diffusion model, but done so such that the tensor still
    only leads with a single batch dimension.  Added as a separate function for
    round-trip testing.
    """
    return tensor.repeat_interleave(dim=0, repeats=n_samples)


def _separate_interleaved_samples(tensor: torch.Tensor, n_samples: int) -> torch.Tensor:
    """
    Reshape an interleaved tensor to have a leading [batch, sample, ...] dimension.
    """
    if tensor.shape[0] % n_samples != 0:
        raise ValueError(
            "The interleaved batch+sample dimension of the tensor must be divisible "
            "by n_samples."
        )
    n_batch = tensor.shape[0] // n_samples
    return tensor.reshape(n_batch, n_samples, *tensor.shape[1:])


@dataclasses.dataclass
class ConditionedTarget:
    """
    A class to hold the conditioned targets and the loss weighting.

    Attributes:
        latents: The normalized targets with noise added.
        sigma: The noise level.
        weight: The loss weighting.
    """

    latents: torch.Tensor
    sigma: torch.Tensor
    weight: torch.Tensor


def condition_with_noise_for_training(
    targets_norm: torch.Tensor,
    p_std: float,
    p_mean: float,
    sigma_data: float,
) -> ConditionedTarget:
    """
    Condition the targets with noise for training.

    Args:
        targets_norm: The normalized targets.
        p_std: The standard deviation of the noise distribution used during training.
        p_mean: The mean of the noise distribution used during training.
        sigma_data: The standard deviation of the data,
            used to determine loss weighting.

    Returns:
        The conditioned targets and the loss weighting.
    """
    rnd_normal = randn([targets_norm.shape[0], 1, 1, 1], device=targets_norm.device)
    # This is taken from EDM's original implementation in EDMLoss:
    # https://github.com/NVlabs/edm/blob/008a4e5316c8e3bfe61a62f874bddba254295afb/training/loss.py#L72-L80  # noqa: E501
    sigma = (rnd_normal * p_std + p_mean).exp()
    weight = (sigma**2 + sigma_data**2) / (sigma * sigma_data) ** 2
    noise = randn_like(targets_norm) * sigma
    latents = targets_norm + noise
    return ConditionedTarget(latents=latents, sigma=sigma, weight=weight)


class DiffusionModel:
    def __init__(
        self,
        config: DiffusionModelConfig,
        module: torch.nn.Module,
        normalizer: FineResCoarseResPair[StandardNormalizer],
        loss: torch.nn.Module,
        coarse_shape: tuple[int, int],
        downscale_factor: int,
        sigma_data: float,
    ) -> None:
        """
        Args:
            config: The configuration object for the diffusion model.
            module: The neural network module used for downscaling. Note: this
                should *not* be DistributedDataParallel since it is wrapped by
                it in this init method.
            normalizer: The normalizer object used for data normalization.
            loss: The loss function used for training the model.
            coarse_shape: The height (lat) and width (lon) of the
                coarse-resolution input data.
            downscale_factor: The factor by which the data is downscaled from
                coarse to fine.
            sigma_data: The standard deviation of the data, used for diffusion
                model preconditioning.
        """
        self.coarse_shape = coarse_shape
        self.downscale_factor = downscale_factor
        self.sigma_data = sigma_data
        dist = Distributed.get_instance()
        self.module = dist.wrap_module(module.to(get_device()))
        self.normalizer = normalizer
        self.loss = loss
        self.in_packer = Packer(config.in_names)
        self.out_packer = Packer(config.out_names)
        self.config = config
        self._channel_axis = -3

    @property
    def modules(self) -> torch.nn.ModuleList:
        return torch.nn.ModuleList([self.module])

    def _get_fine_shape(self, coarse_shape: tuple[int, int]) -> tuple[int, int]:
        """
        Calculate the fine shape based on the coarse shape and downscale factor.
        """
        return (
            coarse_shape[0] * self.downscale_factor,
            coarse_shape[1] * self.downscale_factor,
        )

    def _get_input_from_coarse(
        self, coarse: TensorMapping, topography: torch.Tensor | None
    ) -> torch.Tensor:
        inputs = filter_tensor_mapping(coarse, self.in_packer.names)
        normalized = self.in_packer.pack(
            self.normalizer.coarse.normalize(inputs), axis=self._channel_axis
        )
        interpolated = interpolate(normalized, self.downscale_factor)

        if self.config.use_fine_topography:
            if topography is None:
                raise ValueError(
                    "Topography must be provided for each batch when use of fine "
                    "topography is enabled."
                )
            # Join the normalized topography to the input (see dataset for details)
            topo = topography.unsqueeze(self._channel_axis)
            interpolated = torch.concat([interpolated, topo], axis=self._channel_axis)

        if self.config._interpolate_input:
            return interpolated
        return normalized

    def train_on_batch(
        self,
        batch: PairedBatchData,
        optimizer: Optimization | NullOptimization,
    ) -> ModelOutputs:
        """Performs a denoising training step on a batch of data."""
        coarse, fine = batch.coarse.data, batch.fine.data
        inputs_norm = self._get_input_from_coarse(coarse, batch.fine.topography)
        targets_norm = self.out_packer.pack(
            self.normalizer.fine.normalize(dict(fine)), axis=self._channel_axis
        )

        if self.config.predict_residual:
            base_prediction = interpolate(
                self.out_packer.pack(
                    self.normalizer.coarse.normalize(
                        {k: coarse[k] for k in self.out_packer.names}
                    ),
                    axis=self._channel_axis,
                ),
                self.downscale_factor,
            )
            targets_norm = targets_norm - base_prediction

        conditioned_target = condition_with_noise_for_training(
            targets_norm, self.config.p_std, self.config.p_mean, self.sigma_data
        )

        denoised_norm = self.module(
            conditioned_target.latents, inputs_norm, conditioned_target.sigma
        )
        loss = torch.mean(
            conditioned_target.weight * self.loss(denoised_norm, targets_norm)
        )
        optimizer.accumulate_loss(loss)
        optimizer.step_weights()

        if self.config.predict_residual:
            denoised_norm = denoised_norm + base_prediction

        target = filter_tensor_mapping(batch.fine.data, set(self.out_packer.names))
        denoised = self.normalizer.fine.denormalize(
            self.out_packer.unpack(denoised_norm, axis=self._channel_axis)
        )
        return ModelOutputs(
            prediction=denoised, target=target, loss=loss, latent_steps=[]
        )

    @torch.no_grad()
    def _generate(
        self,
        coarse_data: TensorMapping,
        fine_topography: torch.Tensor | None,
        n_samples: int = 1,
    ) -> tuple[TensorDict, torch.Tensor, list[torch.Tensor]]:
        inputs_ = self._get_input_from_coarse(coarse_data, fine_topography)
        # expand samples and fold to
        # [batch * n_samples, output_channels, height, width]
        inputs_ = _repeat_batch_by_samples(inputs_, n_samples)
        coarse_input_shape = next(iter(coarse_data.values())).shape[-2:]

        outputs_shape = (
            inputs_.shape[0],
            len(self.out_packer.names),
            *self._get_fine_shape(coarse_input_shape),
        )
        latents = torch.randn(outputs_shape).to(device=get_device())

        logging.info("Running EDM sampler...")
        generated_norm, latent_steps = edm_sampler(
            self.module,
            latents,
            inputs_,
            S_churn=self.config.churn,
            sigma_min=self.config.sigma_min,
            sigma_max=self.config.sigma_max,
            num_steps=self.config.num_diffusion_generation_steps,
        )
        logging.info("Done running EDM sampler.")

        if self.config.predict_residual:
            base_prediction = interpolate(
                self.out_packer.pack(
                    self.normalizer.coarse.normalize(
                        {k: coarse_data[k] for k in self.out_packer.names}
                    ),
                    axis=self._channel_axis,
                ),
                self.downscale_factor,
            )
            generated_norm = generated_norm + _repeat_batch_by_samples(
                base_prediction, n_samples
            )

        generated_norm_reshaped = _separate_interleaved_samples(
            generated_norm, n_samples
        )
        generated = self.normalizer.fine.denormalize(
            self.out_packer.unpack(generated_norm_reshaped, axis=self._channel_axis)
        )
        return generated, generated_norm, latent_steps

    @torch.no_grad()
    def generate_on_batch_no_target(
        self,
        batch: BatchData,
        n_samples: int = 1,
    ) -> TensorDict:
        generated, _, _ = self._generate(batch.data, batch.topography, n_samples)
        return generated

    @torch.no_grad()
    def generate_on_batch(
        self,
        batch: PairedBatchData,
        n_samples: int = 1,
    ) -> ModelOutputs:
        coarse, fine = batch.coarse.data, batch.fine.data

        generated, generated_norm, latent_steps = self._generate(
            coarse, batch.fine.topography, n_samples
        )

        targets_norm = self.out_packer.pack(
            self.normalizer.fine.normalize(dict(fine)), axis=self._channel_axis
        )
        targets_norm = _repeat_batch_by_samples(targets_norm, n_samples)

        targets = filter_tensor_mapping(batch.fine.data, set(self.out_packer.names))
        targets = {k: v.unsqueeze(1) for k, v in targets.items()}

        loss = self.loss(generated_norm, targets_norm)
        return ModelOutputs(
            prediction=generated, target=targets, loss=loss, latent_steps=latent_steps
        )

    def get_state(self) -> Mapping[str, Any]:
        return {
            "config": self.config.get_state(),
            "module": self.module.state_dict(),
            "coarse_shape": self.coarse_shape,
            "downscale_factor": self.downscale_factor,
        }

    @classmethod
    def from_state(
        cls,
        state: Mapping[str, Any],
    ) -> "DiffusionModel":
        config = DiffusionModelConfig.from_state(state["config"])
        model = config.build(
            state["coarse_shape"],
            state["downscale_factor"],
        )
        model.module.load_state_dict(state["module"], strict=True)
        return model


@dataclasses.dataclass
class _CheckpointModelConfigSelector:
    wrapper: DownscalingModelConfig | DiffusionModelConfig

    @classmethod
    def from_state(
        cls, state: Mapping[str, Any]
    ) -> DownscalingModelConfig | DiffusionModelConfig:
        return dacite.from_dict(
            data={"wrapper": state}, data_class=cls, config=dacite.Config(strict=True)
        ).wrapper


@dataclasses.dataclass
class CheckpointModelConfig:
    checkpoint_path: str
    rename: dict[str, str] | None = None

    def __post_init__(self) -> None:
        # For config validation testing, we don't want to load immediately
        # so we defer until build or properties are accessed.
        self._checkpoint_is_loaded = False
        self._rename = self.rename or {}

    @property
    def _checkpoint(self) -> Mapping[str, Any]:
        if not self._checkpoint_is_loaded:
            checkpoint_data = torch.load(self.checkpoint_path, weights_only=False)
            checkpoint_data["model"]["config"]["in_names"] = [
                self._rename.get(name, name)
                for name in checkpoint_data["model"]["config"]["in_names"]
            ]
            checkpoint_data["model"]["config"]["out_names"] = [
                self._rename.get(name, name)
                for name in checkpoint_data["model"]["config"]["out_names"]
            ]
            self._checkpoint_data = checkpoint_data
            self._checkpoint_is_loaded = True
        return self._checkpoint_data

    def build(
        self,
    ) -> Model | DiffusionModel:
        model = _CheckpointModelConfigSelector.from_state(
            self._checkpoint["model"]["config"]
        ).build(
            coarse_shape=self._checkpoint["model"]["coarse_shape"],
            downscale_factor=self._checkpoint["model"]["downscale_factor"],
            rename=self._rename,
        )
        model.module.load_state_dict(self._checkpoint["model"]["module"])
        return model

    @property
    def data_requirements(self) -> DataRequirements:
        in_names = self._checkpoint["model"]["config"]["in_names"]
        out_names = self._checkpoint["model"]["config"]["out_names"]
        return DataRequirements(
            fine_names=out_names,
            coarse_names=list(set(in_names).union(out_names)),
            n_timesteps=1,
            use_fine_topography=self._checkpoint["model"]["config"][
                "use_fine_topography"
            ],
        )<|MERGE_RESOLUTION|>--- conflicted
+++ resolved
@@ -42,11 +42,7 @@
     new_stds = {
         rename.get(name, name): value for name, value in normalizer.stds.items()
     }
-<<<<<<< HEAD
-    return StandardNormalizer(new_means, new_stds)
-=======
     return StandardNormalizer(means=new_means, stds=new_stds)
->>>>>>> d4f1ad66
 
 
 @dataclasses.dataclass
@@ -62,10 +58,6 @@
     ) -> FineResCoarseResPair[StandardNormalizer]:
         coarse = self.coarse.build(list(set(in_names).union(out_names)))
         fine = self.fine.build(out_names)
-<<<<<<< HEAD
-=======
-
->>>>>>> d4f1ad66
         return FineResCoarseResPair[StandardNormalizer](
             coarse=_rename_normalizer(coarse, rename),
             fine=_rename_normalizer(fine, rename),
