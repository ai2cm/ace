--- conflicted
+++ resolved
@@ -292,12 +292,9 @@
 
     @property
     def fine_shape(self) -> tuple[int, int]:
-<<<<<<< HEAD
-=======
         """
         Calculate the fine shape based on the coarse shape and downscale factor.
         """
->>>>>>> 02d07384
         return self._get_fine_shape(self.coarse_shape)
 
     def _get_fine_shape(self, coarse_shape: tuple[int, int]) -> tuple[int, int]:
