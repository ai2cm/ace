--- conflicted
+++ resolved
@@ -100,11 +100,7 @@
             self.data.dims,
             self.model.downscale_factor,
             include_positional_comparisons=False if self.patch_data else True,
-<<<<<<< HEAD
-            percentiles=[99.9, 99.99],
-=======
             percentiles=[99.99, 99.9999],
->>>>>>> bb4437fb
         )
 
         if self.patch_data:
