--- conflicted
+++ resolved
@@ -15,14 +15,8 @@
 from fme.core.loss import LossConfig
 from fme.core.normalizer import NormalizationConfig
 from fme.core.wandb import WandB
-<<<<<<< HEAD
 from fme.downscaling.aggregators import GenerationAggregator, PairedSampleAggregator
 from fme.downscaling.data import (
-    ClosedInterval,
-=======
-from fme.downscaling.aggregators import GenerationAggregator, SampleAggregator
-from fme.downscaling.datasets import (
->>>>>>> 73cff620
     PairedBatchData,
     PairedDataLoaderConfig,
     PairedGriddedData,
