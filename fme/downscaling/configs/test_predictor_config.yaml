experiment_dir: /will/be/overwritten
# interpolate model
model:
  mode: "place_holder"
  downscale_factor: -1
  in_names:
    - "place"
    - "holder"
  out_names:
    - "place"
    - "holder"
# checkpoint model
# model:
#   checkpoint: /will/be/overwritten
data:
  topography: /will/be/overwritten
  coarse:
    - data_path: /will/be/overwritten
  batch_size: 2
  num_data_workers: 0
  strict_ensemble: False
logging:
  log_to_screen: true
  log_to_wandb: true
  log_to_file: true
  project: ace-downscaling
  entity: ai2cm
events:
  -
    name: test_event
<<<<<<< HEAD
    n_samples: 1
    date:  "2000-01-01T00:00"
    lat_extent:
      start: 1
      stop: 4
    lon_extent:
      start: 1
      stop: 4
=======
    n_samples: 2
    date:  "2000-01-01T00:00"
    lat_extent:
      start: 1
      stop: 5
    lon_extent:
      start: 1
      stop: 5
>>>>>>> 00fb76be
<|MERGE_RESOLUTION|>--- conflicted
+++ resolved
@@ -28,16 +28,6 @@
 events:
   -
     name: test_event
-<<<<<<< HEAD
-    n_samples: 1
-    date:  "2000-01-01T00:00"
-    lat_extent:
-      start: 1
-      stop: 4
-    lon_extent:
-      start: 1
-      stop: 4
-=======
     n_samples: 2
     date:  "2000-01-01T00:00"
     lat_extent:
@@ -45,5 +35,4 @@
       stop: 5
     lon_extent:
       start: 1
-      stop: 5
->>>>>>> 00fb76be
+      stop: 5