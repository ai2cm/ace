--- conflicted
+++ resolved
@@ -45,14 +45,6 @@
     """
     if len(coord.shape) != 1:
         raise ValueError("coord tensor to downscale must be 1d")
-<<<<<<< HEAD
-    if not torch.allclose(
-        coord[1:] - coord[:-1],
-        coord[1] - coord[0],
-    ):
-        raise ValueError("downscale_coord only handles equiangular grids.")
-=======
->>>>>>> 00fb76be
     spacing = coord[1] - coord[0]
     # Compute edges from midpoints
     first_edge = coord[0] - spacing / 2
@@ -75,11 +67,7 @@
         default_factory=lambda: ClosedInterval(-90.0, 90.0)
     )
     lon_extent: ClosedInterval = dataclasses.field(
-<<<<<<< HEAD
-        default_factory=lambda: ClosedInterval(float("-inf"), float("inf"))
-=======
         default_factory=lambda: ClosedInterval(-180.0, 360.0)
->>>>>>> 00fb76be
     )
     n_samples: int = 64
     date_format: str = "%Y-%m-%dT%H:%M"
