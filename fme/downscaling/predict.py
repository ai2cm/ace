import argparse
import dataclasses
import logging
from datetime import datetime, timedelta

import dacite
import torch
import xarray as xr
import yaml

import fme.core.logging_utils as logging_utils
from fme.core.cli import prepare_directory
<<<<<<< HEAD
=======
from fme.core.coordinates import LatLonCoordinates
>>>>>>> dcaf9150
from fme.core.dataset.time import TimeSlice
from fme.core.dicts import to_flat_dict
from fme.core.distributed import Distributed
from fme.core.logging_utils import LoggingConfig
from fme.core.wandb import WandB
<<<<<<< HEAD
from fme.downscaling.aggregators.no_target import NoTargetAggregator
from fme.downscaling.data import ClosedInterval, DataLoaderConfig, GriddedData
from fme.downscaling.evaluator import CheckpointModelConfig
from fme.downscaling.models import DiffusionModel, Model
=======
from fme.downscaling.aggregators import NoTargetAggregator, SampleAggregator
from fme.downscaling.datasets import (
    BatchData,
    ClosedInterval,
    DataLoaderConfig,
    GriddedData,
)
from fme.downscaling.models import CheckpointModelConfig, DiffusionModel, Model
>>>>>>> dcaf9150
from fme.downscaling.patching import (
    MultipatchConfig,
    PatchPredictor,
    patch_generator_from_loader,
)
from fme.downscaling.requirements import DataRequirements
from fme.downscaling.train import count_parameters
from fme.downscaling.typing_ import FineResCoarseResPair


def _downscale_coord(coord: torch.tensor, downscale_factor: int):
    """
    This is a bandaid fix for the issue where BatchData does not
    contain coords for the topography, which is fine-res in the no-target
    generation case. The SampleAggregator requires the fine-res coords
    for the predictions.

    TODO: remove after topography refactors to have its own data container.
    """
    if len(coord.shape) != 1:
        raise ValueError("coord tensor to downscale must be 1d")
    if not torch.allclose(
        coord[1:] - coord[:-1],
        coord[1] - coord[0],
    ):
        raise ValueError("downscale_coord only handles equiangular grids.")
    spacing = coord[1] - coord[0]
    # Compute edges from midpoints
    first_edge = coord[0] - spacing / 2
    last_edge = coord[-1] + spacing / 2

    # Subdivide edges
    step = spacing / downscale_factor
    new_edges = torch.arange(first_edge, last_edge + step / 2, step)

    # Compute new midpoints
    coord_new = (new_edges[:-1] + new_edges[1:]) / 2
    return coord_new.to(device=coord.device, dtype=coord.dtype)


@dataclasses.dataclass
class EventConfig:
    name: str
    date: str
    lat_extent: ClosedInterval = dataclasses.field(
        default_factory=lambda: ClosedInterval(-90.0, 90.0)
    )
    lon_extent: ClosedInterval = dataclasses.field(
        default_factory=lambda: ClosedInterval(float("-inf"), float("inf"))
    )
    n_samples: int = 64
    date_format: str = "%Y-%m-%dT%H:%M"
    save_generated_samples: bool = False
    patch: MultipatchConfig = dataclasses.field(default_factory=MultipatchConfig)

    @property
    def _time_selection_slice(self) -> TimeSlice:
        """Returns a TimeSlice containing only the first 6h time(s).
        Event evaluation only load the first snapshot.
        Filling the slice stop isn't necessary but guards against
        future code trying to iterate over the entire dataloader.
        """
        _stop = (
            datetime.strptime(self.date, self.date_format) + timedelta(hours=12)
        ).strftime(self.date_format)
        return TimeSlice(self.date, _stop)

    def get_gridded_data(
        self, base_data_config: DataLoaderConfig, requirements: DataRequirements
    ) -> GriddedData:
        event_coarse = dataclasses.replace(
            base_data_config.full_config[0], subset=self._time_selection_slice
        )
        n_processes = Distributed.get_instance().world_size
        event_data_config = dataclasses.replace(
            base_data_config,
            coarse=[event_coarse],
            repeat=n_processes,
            batch_size=n_processes,
            lat_extent=self.lat_extent,
            lon_extent=self.lon_extent,
        )
        return event_data_config.build(requirements=requirements)


class EventDownscaler:
    def __init__(
        self,
        event_name: str,
        data: GriddedData,
        model: DiffusionModel,
        experiment_dir: str,
        n_samples: int,
        patch: MultipatchConfig = MultipatchConfig(
            divide_generation=True,
            composite_prediction=True,
            coarse_horizontal_overlap=1,
        ),
        save_generated_samples: bool = False,
    ):
        self.event_name = event_name
        self.data = data
        self.model = model
        self.experiment_dir = experiment_dir
        self.n_samples = n_samples
        self.dist = Distributed.get_instance()
        self.patch = patch
        self._max_sample_group = 8
        self.save_generated_samples = save_generated_samples

    @property
    def generation_model(self):
        if self.patch.needs_patch_predictor:
            return PatchPredictor(
                self.model,
                self.data.shape,
                coarse_horizontal_overlap=self.patch.coarse_horizontal_overlap,
            )
        else:
            return self.model

    def run(self):
        logging.info(f"Running {self.event_name} event downscaling...")
        batch: BatchData = next(iter(self.data.loader))
        coarse_coords = batch[0].latlon_coordinates
        fine_coords = LatLonCoordinates(
            lat=_downscale_coord(coarse_coords.lat, self.model.downscale_factor),
            lon=_downscale_coord(coarse_coords.lon, self.model.downscale_factor),
        )
        sample_agg = SampleAggregator(
            coarse=batch[0].data,
            latlon_coordinates=FineResCoarseResPair(
                fine=fine_coords,
                coarse=coarse_coords,
            ),
        )
        # Sample generation is split up into chunks for GPU parallelism
        # since there is no batch parallelism in event evaluation.
        total_samples = self.dist.local_batch_size(self.n_samples)
        for start_idx in range(0, total_samples, self._max_sample_group):
            end_idx = min(start_idx + self._max_sample_group, total_samples)
            logging.info(
                f"Generating samples {start_idx} to {end_idx} "
                f"for event {self.event_name}"
            )
            outputs = self.model.generate_on_batch_no_target(
                batch, n_samples=end_idx - start_idx
            )
            sample_agg.record_batch(outputs)
        to_log = sample_agg.get_wandb()
        wandb = WandB.get_instance()
        wandb.log({f"{self.event_name}/{k}": v for k, v in to_log.items()}, step=0)

        if self.save_generated_samples:
            ds = sample_agg.get_dataset()
            if self.dist.is_root():
                # no slashes allowed in netcdf variable names
                ds = ds.rename({k: k.replace("/", "_") for k in ds.data_vars})
                ds.to_netcdf(f"{self.experiment_dir}/{self.event_name}.nc", mode="w")
            logging.info(
                f"{self.n_samples} generated samples saved for {self.event_name}"
            )
        torch.cuda.empty_cache()


@dataclasses.dataclass
class EventConfig:
    name: str
    date: str
    lat_extent: ClosedInterval = dataclasses.field(
        default_factory=lambda: ClosedInterval(-90.0, 90.0)
    )
    lon_extent: ClosedInterval = dataclasses.field(
        default_factory=lambda: ClosedInterval(float("-inf"), float("inf"))
    )
    n_samples: int = 64
    date_format: str = "%Y-%m-%dT%H:%M"
    save_generated_samples: bool = False

    @property
    def _time_selection_slice(self) -> TimeSlice:
        """Returns a TimeSlice containing only the first 6h time(s).
        Event evaluation only load the first snapshot.
        Filling the slice stop isn't necessary but guards against
        future code trying to iterate over the entire dataloader.
        """
        _stop = (
            datetime.strptime(self.date, self.date_format) + timedelta(hours=6)
        ).strftime(self.date_format)
        return TimeSlice(self.date, _stop)

    def get_gridded_data(
        self, base_data_config: DataLoaderConfig, requirements: DataRequirements
    ) -> GriddedData:
        event_coarse = dataclasses.replace(
            base_data_config.full_config[0], subset=self._time_selection_slice
        )
        n_processes = Distributed.get_instance().world_size
        event_data_config = dataclasses.replace(
            base_data_config,
            coarse=[event_coarse],
            repeat=n_processes,
            batch_size=n_processes,
            lat_extent=self.lat_extent,
            lon_extent=self.lon_extent,
        )
        return event_data_config.build(requirements=requirements)


class Downscaler:
    def __init__(
        self,
        data: GriddedData,
        model: DiffusionModel,
        experiment_dir: str,
        n_samples: int,
        patch: MultipatchConfig = MultipatchConfig(
            divide_generation=True,
            composite_prediction=True,
            coarse_horizontal_overlap=1,
        ),
    ) -> None:
        self.data = data
        self.model = model
        self.experiment_dir = experiment_dir
        self.n_samples = n_samples
        self.dist = Distributed.get_instance()
        self.patch = patch

    @property
    def generation_model(self):
        if self.patch.needs_patch_predictor:
            return PatchPredictor(
                self.model,
                self.data.shape,
                coarse_horizontal_overlap=self.patch.coarse_horizontal_overlap,
            )
        else:
            return self.model

    @property
    def batch_generator(self):
        if self.patch.needs_patch_data_generator:
            return patch_generator_from_loader(
                self.data.loader,
                yx_extent=self.data.shape,
                yx_patch_extents=self.model.coarse_shape,
                overlap=self.patch.coarse_horizontal_overlap,
                drop_partial_patches=False,
            )
        else:
            return self.data.loader

    def save_netcdf_data(self, ds: xr.Dataset):
        if self.dist.is_root():
            # no slashes allowed in netcdf variable names
            ds = ds.rename({k: k.replace("/", "_") for k in ds.data_vars})
            ds.to_netcdf(
                f"{self.experiment_dir}/generated_maps_and_metrics.nc", mode="w"
            )

    def run(self):
        aggregator = NoTargetAggregator()
        for i, batch in enumerate(self.batch_generator):
            with torch.no_grad():
                logging.info(f"Generating predictions on batch {i + 1}")
                prediction = self.generation_model.generate_on_batch_no_target(
                    batch=batch,
                    n_samples=self.n_samples,
                )
                logging.info("Recording diagnostics to aggregator")
                # Add sample dimension to coarse values for generation comparison
                coarse = {k: v.unsqueeze(1) for k, v in batch.data.items()}
                aggregator.record_batch(prediction, coarse)
        logs = aggregator.get_wandb()
        wandb = WandB.get_instance()
        wandb.log(logs, step=0)

        self.save_netcdf_data(aggregator.get_dataset())


@dataclasses.dataclass
class DownscalerConfig:
    model: CheckpointModelConfig
    experiment_dir: str
    data: DataLoaderConfig
    logging: LoggingConfig
    n_samples: int = 4
    patch: MultipatchConfig = dataclasses.field(default_factory=MultipatchConfig)
    events: list[EventConfig] | None = None
    """
    This class is used to configure the downscaling model generation.
    Fine-resolution outputs are generated from coarse-resolution inputs.
    In contrast to the Evaluator, there is no fine-resolution target data
    to compare the generated outputs against.
    """

    def configure_logging(self, log_filename: str):
        self.logging.configure_logging(self.experiment_dir, log_filename)

    def configure_wandb(self, resumable: bool = False, **kwargs):
        config = to_flat_dict(dataclasses.asdict(self))
        env_vars = logging_utils.retrieve_env_vars()
        self.logging.configure_wandb(
            config=config, env_vars=env_vars, resumable=resumable, **kwargs
        )

    def build(self) -> list[Downscaler | EventDownscaler]:
        dataset = self.data.build(
            requirements=self.model.data_requirements,
        )
        model = self.model.build()
        if isinstance(model, Model):
            raise NotImplementedError(
                "No-target generation is only enabled for DiffusionModel, not Model"
            )
        downscaler = Downscaler(
            data=dataset,
            model=model,
            experiment_dir=self.experiment_dir,
            n_samples=self.n_samples,
        )

        event_downscalers = []
        for event_config in self.events or []:
            event_dataset = event_config.get_gridded_data(
                base_data_config=self.data, requirements=self.model.data_requirements
            )
            event_downscalers.append(
                EventDownscaler(
                    event_name=event_config.name,
                    data=event_dataset,
                    model=model,
                    experiment_dir=self.experiment_dir,
                    n_samples=event_config.n_samples,
                    patch=event_config.patch,
                    save_generated_samples=event_config.save_generated_samples,
                )
            )
        return [downscaler] + event_downscalers


def main(config_path: str):
    with open(config_path) as f:
        config = yaml.safe_load(f)

    downscaler_config: DownscalerConfig = dacite.from_dict(
        data_class=DownscalerConfig,
        data=config,
        config=dacite.Config(strict=True),
    )
    prepare_directory(downscaler_config.experiment_dir, config)

    downscaler_config.configure_logging(log_filename="out.log")
    logging_utils.log_versions()
    beaker_url = logging_utils.log_beaker_url()
    downscaler_config.configure_wandb(resumable=True, notes=beaker_url)

    logging.info("Starting downscaling model generation...")
    downscalers = downscaler_config.build()
    logging.info(
        f"Number of parameters: {count_parameters(downscalers[0].model.modules)}"
    )
    for downscaler in downscalers:
        downscaler.run()


def parse_args():
    parser = argparse.ArgumentParser(description="Downscaling generation script")
    parser.add_argument("config_path", type=str, help="Path to the config file")
    return parser.parse_args()


if __name__ == "__main__":
    args = parse_args()
    main(args.config_path)<|MERGE_RESOLUTION|>--- conflicted
+++ resolved
@@ -10,30 +10,20 @@
 
 import fme.core.logging_utils as logging_utils
 from fme.core.cli import prepare_directory
-<<<<<<< HEAD
-=======
 from fme.core.coordinates import LatLonCoordinates
->>>>>>> dcaf9150
 from fme.core.dataset.time import TimeSlice
 from fme.core.dicts import to_flat_dict
 from fme.core.distributed import Distributed
 from fme.core.logging_utils import LoggingConfig
 from fme.core.wandb import WandB
-<<<<<<< HEAD
-from fme.downscaling.aggregators.no_target import NoTargetAggregator
-from fme.downscaling.data import ClosedInterval, DataLoaderConfig, GriddedData
-from fme.downscaling.evaluator import CheckpointModelConfig
-from fme.downscaling.models import DiffusionModel, Model
-=======
 from fme.downscaling.aggregators import NoTargetAggregator, SampleAggregator
-from fme.downscaling.datasets import (
+from fme.downscaling.data import (
     BatchData,
     ClosedInterval,
     DataLoaderConfig,
     GriddedData,
 )
 from fme.downscaling.models import CheckpointModelConfig, DiffusionModel, Model
->>>>>>> dcaf9150
 from fme.downscaling.patching import (
     MultipatchConfig,
     PatchPredictor,
@@ -199,50 +189,6 @@
         torch.cuda.empty_cache()
 
 
-@dataclasses.dataclass
-class EventConfig:
-    name: str
-    date: str
-    lat_extent: ClosedInterval = dataclasses.field(
-        default_factory=lambda: ClosedInterval(-90.0, 90.0)
-    )
-    lon_extent: ClosedInterval = dataclasses.field(
-        default_factory=lambda: ClosedInterval(float("-inf"), float("inf"))
-    )
-    n_samples: int = 64
-    date_format: str = "%Y-%m-%dT%H:%M"
-    save_generated_samples: bool = False
-
-    @property
-    def _time_selection_slice(self) -> TimeSlice:
-        """Returns a TimeSlice containing only the first 6h time(s).
-        Event evaluation only load the first snapshot.
-        Filling the slice stop isn't necessary but guards against
-        future code trying to iterate over the entire dataloader.
-        """
-        _stop = (
-            datetime.strptime(self.date, self.date_format) + timedelta(hours=6)
-        ).strftime(self.date_format)
-        return TimeSlice(self.date, _stop)
-
-    def get_gridded_data(
-        self, base_data_config: DataLoaderConfig, requirements: DataRequirements
-    ) -> GriddedData:
-        event_coarse = dataclasses.replace(
-            base_data_config.full_config[0], subset=self._time_selection_slice
-        )
-        n_processes = Distributed.get_instance().world_size
-        event_data_config = dataclasses.replace(
-            base_data_config,
-            coarse=[event_coarse],
-            repeat=n_processes,
-            batch_size=n_processes,
-            lat_extent=self.lat_extent,
-            lon_extent=self.lon_extent,
-        )
-        return event_data_config.build(requirements=requirements)
-
-
 class Downscaler:
     def __init__(
         self,
@@ -296,7 +242,7 @@
             )
 
     def run(self):
-        aggregator = NoTargetAggregator()
+        aggregator = NoTargetAggregator(downscale_factor=self.model.downscale_factor)
         for i, batch in enumerate(self.batch_generator):
             with torch.no_grad():
                 logging.info(f"Generating predictions on batch {i + 1}")
