from typing import Any

import torch

from fme.core.device import get_device

BatchLabels = list[set[str]]


class InvalidLabelError(ValueError):
    """
    Raised when a label is invalid.
    """

    pass


class LabelEncoder:
    """
    Transforms labels for each batch member into a tensor of one-hot encoded labels.
    """

    def __init__(self, labels: set[str]):
        if not isinstance(labels, set):
            raise ValueError("Labels must be a set of strings")
        self._labels = sorted(list(labels))

    def encode(self, labels: list[set[str]]) -> torch.Tensor:
        """
        Encodes a list of sets of labels into a tensor of one-hot encoded labels.

        Args:
            labels: List of sets of labels, where each set contains the labels
                for a single batch member.

        Returns:
            Tensor of one-hot encoded labels, of shape (batch_size, n_labels).
        """
<<<<<<< HEAD
=======
        list_data = []
>>>>>>> 5c5b1feb
        for batch_labels in labels:
            if not batch_labels.issubset(self._labels):
                raise InvalidLabelError(
                    f"Invalid labels: at least one of {batch_labels} "
                    f"is not in {self._labels}"
                )
<<<<<<< HEAD
        return torch.tensor(
            [
                [1 if label in labels else 0 for label in self._labels]
                for labels in labels
            ],
=======
            list_data.append(
                [1 if label in batch_labels else 0 for label in self._labels]
            )
        return torch.tensor(
            list_data,
>>>>>>> 5c5b1feb
            dtype=torch.float32,
            device=get_device(),
        )

    def decode(self, labels: torch.Tensor) -> list[set[str]]:
        """
        Decodes a tensor of one-hot encoded labels into a list of sets of labels.

        Args:
            labels: Tensor of one-hot encoded labels, of shape (batch_size, n_labels).

        Returns:
            List of sets of labels, where each set contains the labels
                for a single batch member.
        """
        if labels.shape[1] != len(self._labels):
            raise InvalidLabelError(
                f"Invalid labels: expected {len(self._labels)} labels, "
                f"got {labels.shape[0]}"
            )
        return [
            {
                label
                for label, one_hot in zip(self._labels, one_hot_labels)
                if one_hot == 1
            }
            for one_hot_labels in labels
        ]

    def get_state(self) -> dict[str, Any]:
        return {"labels": self._labels}

    @classmethod
    def from_state(cls, state: dict[str, Any]) -> "LabelEncoder":
        encoder = cls(set(state["labels"]))
        encoder.conform_to_state(state)
        return encoder

    def conform_to_state(self, state: dict[str, Any]) -> None:
        """
        Conform the labels of the encoder to the given state.

        This is required when loading weights from a checkpoint which have different
        labels or differently ordered labels than the current set. In this case,
        the loaded weights require the first N labels to be identical to the loaded
        labels. If we're using more labels than that, we need them to come after the
        loaded labels.

        Args:
            state: The state to conform to.
        """
        additional_labels = set(self._labels).difference(state["labels"])
        self._labels = state["labels"] + sorted(list(additional_labels))<|MERGE_RESOLUTION|>--- conflicted
+++ resolved
@@ -36,29 +36,18 @@
         Returns:
             Tensor of one-hot encoded labels, of shape (batch_size, n_labels).
         """
-<<<<<<< HEAD
-=======
         list_data = []
->>>>>>> 5c5b1feb
         for batch_labels in labels:
             if not batch_labels.issubset(self._labels):
                 raise InvalidLabelError(
                     f"Invalid labels: at least one of {batch_labels} "
                     f"is not in {self._labels}"
                 )
-<<<<<<< HEAD
-        return torch.tensor(
-            [
-                [1 if label in labels else 0 for label in self._labels]
-                for labels in labels
-            ],
-=======
             list_data.append(
                 [1 if label in batch_labels else 0 for label in self._labels]
             )
         return torch.tensor(
             list_data,
->>>>>>> 5c5b1feb
             dtype=torch.float32,
             device=get_device(),
         )
