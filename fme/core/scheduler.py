import dataclasses
from collections.abc import Mapping, Sequence
from typing import Any

import torch.optim.lr_scheduler
from torch.optim.lr_scheduler import SequentialLR


@dataclasses.dataclass
class SchedulerConfig:
    """
    Configuration for a scheduler to use during training.

    Parameters:
        type: Name of scheduler class from torch.optim.lr_scheduler,
            no scheduler is used by default.
        kwargs: Keyword arguments to pass to the scheduler constructor.
        steps_per_iteration: If true, step after each batch. Otherwise,
            just step at the end of each epoch. Schedulers that step with
            every iteration won't be passed the validation loss.
    """

    type: str | None = None
    kwargs: Mapping[str, Any] = dataclasses.field(default_factory=dict)
    steps_per_iteration: bool = False

    def build(
        self, optimizer, max_epochs
    ) -> torch.optim.lr_scheduler._LRScheduler | None:
        """
        Build the scheduler.
        """
        if self.type is None:
            return None

        build_kwargs = {**self.kwargs}
        # work-around so we don't need to specify T_max
        # in the yaml file for this scheduler
        if self.type == "CosineAnnealingLR" and "T_max" not in self.kwargs:
            build_kwargs["T_max"] = max_epochs

        scheduler_class = getattr(torch.optim.lr_scheduler, self.type)
        return scheduler_class(optimizer=optimizer, **build_kwargs)


@dataclasses.dataclass
class SequentialSchedulerConfig:
    """
    Configuration for using torch.optim.SequentialLR to build a sequence of LR
    schedulers that run one after the other.

    Parameters:
        schedulers: Ordered sequence of SchedulerConfigs to define the schedulers
<<<<<<< HEAD
            for the SequentialLR.
        milestones: List of integers that reflects milestone points.
=======
            for the SequentialLR. Note that all schedulers in the sequence must
            have the same value for steps_per_iteration.
        milestones: Sequence of integers that reflects milestone points, where
            milestones[i] corresponds to the last epoch or iteration where
            schedulers[i] is active before switching to schedulers[i+1]. For example,
            with two schedulers and milestones=[10] the first 10 epochs will use the
            first scheduler and then switch to the second scheduler for epoch 11.
>>>>>>> 5fe325f3
        last_epoch: The index of last epoch. Default: -1.
    """

    schedulers: Sequence[SchedulerConfig]
    milestones: Sequence[int]
    last_epoch: int = -1

    def __post_init__(self):
        valid_steps_per_iteration = all(
            [
                x.steps_per_iteration == self.schedulers[0].steps_per_iteration
                for x in self.schedulers
            ]
        )
        if not valid_steps_per_iteration:
            raise ValueError(
                "All SchedulerConfigs in the SequentialSchedulerConfig must have "
                "identical values for steps_per_iteration."
            )

    @property
    def steps_per_iteration(self) -> bool:
        return self.schedulers[0].steps_per_iteration

    def build(
        self, optimizer, max_epochs
    ) -> torch.optim.lr_scheduler._LRScheduler | None:
        """
        Build the SequentialLR scheduler.
        """
        schedulers = [x.build(optimizer, max_epochs) for x in self.schedulers]
        return SequentialLR(
            optimizer=optimizer,
            schedulers=schedulers,
            milestones=self.milestones,
            last_epoch=self.last_epoch,
        )<|MERGE_RESOLUTION|>--- conflicted
+++ resolved
@@ -51,10 +51,6 @@
 
     Parameters:
         schedulers: Ordered sequence of SchedulerConfigs to define the schedulers
-<<<<<<< HEAD
-            for the SequentialLR.
-        milestones: List of integers that reflects milestone points.
-=======
             for the SequentialLR. Note that all schedulers in the sequence must
             have the same value for steps_per_iteration.
         milestones: Sequence of integers that reflects milestone points, where
@@ -62,7 +58,6 @@
             schedulers[i] is active before switching to schedulers[i+1]. For example,
             with two schedulers and milestones=[10] the first 10 epochs will use the
             first scheduler and then switch to the second scheduler for epoch 11.
->>>>>>> 5fe325f3
         last_epoch: The index of last epoch. Default: -1.
     """
 
