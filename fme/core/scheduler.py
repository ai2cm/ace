--- conflicted
+++ resolved
@@ -15,22 +15,14 @@
         type: Name of scheduler class from torch.optim.lr_scheduler,
             no scheduler is used by default.
         kwargs: Keyword arguments to pass to the scheduler constructor.
-<<<<<<< HEAD
-        steps_per_iteration: If true, step after each batch. Otherwise,
-=======
         step_each_iteration: If true, step after each batch. Otherwise,
->>>>>>> c458e487
             just step at the end of each epoch. Schedulers that step with
             every iteration won't be passed the validation loss.
     """
 
     type: str | None = None
     kwargs: Mapping[str, Any] = dataclasses.field(default_factory=dict)
-<<<<<<< HEAD
-    steps_per_iteration: bool = False
-=======
     step_each_iteration: bool = False
->>>>>>> c458e487
 
     def build(self, optimizer, max_epochs) -> "LRScheduler":
         """
@@ -46,14 +38,10 @@
             build_kwargs["T_max"] = max_epochs
 
         scheduler_class = getattr(torch.optim.lr_scheduler, self.type)
-<<<<<<< HEAD
-        return scheduler_class(optimizer=optimizer, **build_kwargs)
-=======
         return LRScheduler(
             scheduler_obj=scheduler_class(optimizer=optimizer, **build_kwargs),
             step_each_iteration=self.step_each_iteration,
         )
->>>>>>> c458e487
 
 
 @dataclasses.dataclass
@@ -81,11 +69,7 @@
     def __post_init__(self):
         valid_steps_per_iteration = all(
             [
-<<<<<<< HEAD
-                x.steps_per_iteration == self.schedulers[0].steps_per_iteration
-=======
                 x.step_each_iteration == self.schedulers[0].step_each_iteration
->>>>>>> c458e487
                 for x in self.schedulers
             ]
         )
@@ -96,24 +80,6 @@
             )
 
     @property
-<<<<<<< HEAD
-    def steps_per_iteration(self) -> bool:
-        return self.schedulers[0].steps_per_iteration
-
-    def build(
-        self, optimizer, max_epochs
-    ) -> torch.optim.lr_scheduler._LRScheduler | None:
-        """
-        Build the SequentialLR scheduler.
-        """
-        schedulers = [x.build(optimizer, max_epochs) for x in self.schedulers]
-        return SequentialLR(
-            optimizer=optimizer,
-            schedulers=schedulers,
-            milestones=self.milestones,
-            last_epoch=self.last_epoch,
-        )
-=======
     def step_each_iteration(self) -> bool:
         return self.schedulers[0].step_each_iteration
 
@@ -171,5 +137,4 @@
 
     def load_state_dict(self, state):
         if self._scheduler_obj is not None:
-            self._scheduler_obj.load_state_dict(state)
->>>>>>> c458e487
+            self._scheduler_obj.load_state_dict(state)