import contextlib
import dataclasses
import itertools
import os
import signal
import unittest.mock
from typing import Any, Literal, TypeVar, cast

import numpy as np
import pytest
import torch

from fme.ace.data_loading.gridded_data import DataLoader
from fme.core.ema import EMATracker
from fme.core.generics.aggregator import (
    AggregatorABC,
    InferenceAggregatorABC,
    InferenceLog,
    InferenceLogs,
)
from fme.core.generics.data import GriddedDataABC, InferenceDataABC
from fme.core.generics.optimization import OptimizationABC
from fme.core.generics.trainer import (
    AggregatorBuilderABC,
    CheckpointPaths,
    TrainConfigProtocol,
    Trainer,
    TrainOutputABC,
    TrainStepperABC,
)
from fme.core.logging_utils import LoggingConfig
from fme.core.optimization import Optimization
from fme.core.scheduler import SchedulerConfig
from fme.core.testing.wandb import mock_wandb
from fme.core.typing_ import Slice, TensorDict, TensorMapping


class PSType:
    pass


class BDType:
    def __init__(self, i: int):
        self.i = i

    def __repr__(self) -> str:
        return f"BDType({self.i})"


class FDType:
    pass


class SDType:
    pass


class TrainOutput(TrainOutputABC):
    def get_metrics(self) -> dict[str, torch.Tensor]:
        return {}


class TrainData(GriddedDataABC[BDType]):
    def __init__(self, n_batches: int, shuffle: bool = False):
        self._set_epoch = unittest.mock.MagicMock()
        self._log_info = unittest.mock.MagicMock()
        self._n_batches = n_batches
        if shuffle:
            self._shuffle_seed: int | None = 0
        else:
            self._shuffle_seed = None

    @property
    def batch_size(self) -> int:
        return 1

    @property
    def loader(self) -> DataLoader[BDType]:
        batches = [BDType(i) for i in range(self._n_batches)]
        if self._shuffle_seed is not None:
            generator = np.random.default_rng(self._shuffle_seed)
            generator.shuffle(batches)
        return batches

    @property
    def n_samples(self) -> int:
        return 3

    @property
    def n_batches(self) -> int:
        return self._n_batches

    @property
    def n_forward_steps(self) -> int:
        return 1

    def set_epoch(self, epoch: int) -> None:
        self._set_epoch(epoch)

    def log_info(self, name: str) -> None:
        self._log_info(name)

    @property
    def set_epoch_mock(self) -> unittest.mock.Mock:
        return self._set_epoch

    @property
    def log_info_mock(self) -> unittest.mock.Mock:
        return self._log_info

    def subset_loader(self, start_batch: int) -> DataLoader[BDType]:
        batches = [BDType(i) for i in range(self._n_batches)]
        if self._shuffle_seed is not None:
            generator = np.random.default_rng(self._shuffle_seed)
            generator.shuffle(batches)
        return batches[start_batch:]


class InferenceData(InferenceDataABC[PSType, FDType]):
    def __init__(self, n_time_windows: int = 1):
        self.n_time_windows = n_time_windows

    @property
    def initial_condition(self) -> PSType:
        return PSType()

    @property
    def loader(self) -> DataLoader[FDType]:
        return [FDType() for _ in range(self.n_time_windows)]

    @property
    def n_window_forward_steps(self) -> int:
        return 1


class TrainStepper(TrainStepperABC[PSType, BDType, FDType, SDType, TrainOutput]):
    SelfType = TypeVar("SelfType", bound="TrainStepper")

    def __init__(
        self,
        state: dict[str, Any] | None = None,
    ):
        self._modules = torch.nn.ModuleList([torch.nn.Linear(1, 1, bias=False)])
        self._modules[0].weight.data.fill_(0.0)
        if state is not None:
            self._state = state
        else:
            self._state = {}
        self.loaded_state: dict[str, Any] | None = None
        self.train_batches_seen: list[int] = []

    def get_state(self) -> dict[str, Any]:
        return {**self._state, "modules": self._modules.state_dict()}

    def load_state(self, state: dict[str, Any]) -> None:
        self._state = state
        self.loaded_state = state
        self._modules.load_state_dict(state["modules"])

    @classmethod
    def from_state(cls: type[SelfType], state: dict[str, Any]) -> SelfType:
        ret = cls()
        ret.load_state(state)
        return ret

    @property
    def modules(self) -> torch.nn.ModuleList:
        return self._modules

    @property
    def n_ic_timesteps(self) -> int:
        return 1

    def normalize(self, data: TensorMapping) -> TensorDict:
        return dict(data)

    def predict_paired(
        self,
        initial_condition: PSType,
        forcing: FDType,
        compute_derived_variables: bool = False,
    ) -> tuple[SDType, PSType]:
        return SDType(), PSType()

    def train_on_batch(
        self,
        batch: BDType,
        optimization: OptimizationABC,
        compute_derived_variables: bool = False,
    ) -> TrainOutput:
        optimization.accumulate_loss(torch.tensor(float("inf")))
        optimization.step_weights()
        self.train_batches_seen.append(batch.i)
        return TrainOutput()

    def set_train(self) -> None:
        pass

    def set_eval(self) -> None:
        pass

    def update_training_history(self, *args: Any, **kwargs: Any) -> None:
        pass


@dataclasses.dataclass
class Config:
    experiment_dir: str = "test_experiment_dir"
    checkpoint_dir: str = "test_checkpoint_dir"
    output_dir: str = "test_output_dir"
    max_epochs: int = 2
    save_checkpoint: bool = True
    validate_using_ema: bool = True
    log_train_every_n_batches: int = 1
    checkpoint_every_n_batches: int = 0
    inference_n_forward_steps: int = 1
    checkpoint_save_epochs: Slice | None = None
    ema_checkpoint_save_epochs: Slice | None = None
    segment_epochs: int | None = None
    evaluate_before_training: bool = False
    save_best_inference_epoch_checkpoints: bool = False

    def __post_init__(self):
        start_epoch = 0 if self.evaluate_before_training else 1
        self.get_inference_epochs = unittest.mock.MagicMock(
            return_value=[i for i in range(start_epoch, self.max_epochs + 1)]
        )


_: TrainConfigProtocol = Config()


class TrainAggregator(AggregatorABC[TrainOutput]):
    def __init__(self, train_loss: float):
        self.train_loss = train_loss

    def record_batch(self, batch: TrainOutput) -> None:
        pass

    def get_logs(self, label: str) -> dict[str, Any]:
        return {f"{label}/mean/loss": self.train_loss}

    def flush_diagnostics(self, subdir: str | None) -> None:
        pass


class ValidationAggregator(AggregatorABC[TrainOutput]):
    def __init__(self, validation_loss: float):
        self.validation_loss = validation_loss

    def record_batch(self, batch: TrainOutput) -> None:
        pass

    def get_logs(self, label: str) -> dict[str, Any]:
        return {f"{label}/mean/loss": self.validation_loss}

    def flush_diagnostics(self, subdir: str | None) -> None:
        pass


class InferenceAggregator(InferenceAggregatorABC[PSType, SDType]):
    def __init__(self, inference_loss: float):
        self.inference_loss = inference_loss

    def record_batch(self, data: SDType) -> InferenceLogs:
        return [{}]

    def record_initial_condition(self, initial_condition: PSType) -> InferenceLogs:
        return [{}]

    def get_summary_logs(self) -> InferenceLog:
        return {"time_mean_norm/rmse/channel_mean": self.inference_loss}

    def flush_diagnostics(self, subdir: str | None) -> None:
        pass


class AggregatorBuilder(AggregatorBuilderABC[PSType, TrainOutput, SDType]):
    def __init__(
        self,
        train_losses: np.ndarray,
        validation_losses: np.ndarray,
        inference_losses: np.ndarray,
    ):
        self.train_losses = train_losses
        self.validation_losses = validation_losses
        self.inference_losses = inference_losses
        self._train_calls = 0
        self._validation_calls = 0
        self._inference_calls = 0

    def get_train_aggregator(self) -> AggregatorABC[TrainOutput]:
        ret = TrainAggregator(self.train_losses[self._train_calls])
        self._train_calls += 1
        return ret

    def get_validation_aggregator(self) -> AggregatorABC[TrainOutput]:
        ret = ValidationAggregator(self.validation_losses[self._validation_calls])
        self._validation_calls += 1
        return ret

    def get_inference_aggregator(self) -> InferenceAggregatorABC[PSType, SDType]:
        ret = InferenceAggregator(self.inference_losses[self._inference_calls])
        self._inference_calls += 1
        return ret


def get_trainer(
    tmp_path: str,
    checkpoint_save_epochs: Slice | None = None,
    segment_epochs: int | None = None,
    max_epochs: int = 8,
    checkpoint_dir: str | None = None,
    stepper_state: dict[str, Any] | None = None,
    train_losses: np.ndarray | None = None,
    validation_losses: np.ndarray | None = None,
    inference_losses: np.ndarray | None = None,
    stepper_module_values: np.ndarray | None = None,
    ema_decay: float = 0.9999,
    validate_using_ema: bool = True,
    evaluate_before_training: bool = False,
    checkpoint_every_n_batches: int = 0,
    n_train_batches: int = 100,
    save_best_inference_epoch_checkpoints: bool = False,
    scheduler_config: SchedulerConfig | None = None,
) -> tuple[TrainConfigProtocol, Trainer]:
    if checkpoint_dir is None:
        checkpoint_dir = os.path.join(tmp_path, "checkpoints")
    if train_losses is None:
        train_losses = np.zeros(max_epochs)
    if validation_losses is None:
        n_validation_steps = max_epochs + 1 if evaluate_before_training else max_epochs
        validation_losses = np.zeros(n_validation_steps)
    if inference_losses is None:
        n_inference_steps = max_epochs + 1 if evaluate_before_training else max_epochs
        inference_losses = np.zeros(n_inference_steps)
    if stepper_module_values is None:
        stepper_module_values = np.zeros(max_epochs)
    train_data = TrainData(n_batches=n_train_batches, shuffle=True)
    validation_data = TrainData(n_batches=5, shuffle=False)
    inference_data = InferenceData()
    stepper = TrainStepper(state=stepper_state)

    def build_optimization(modules: torch.nn.ModuleList) -> Optimization:
        if len(modules) != 1:
            raise ValueError("Expected 1 linear module with 1 weight")
        if not isinstance(modules[0], torch.nn.Linear):
            raise ValueError("Expected a linear module")
        module = modules[0]
        if module.weight.numel() != 1:
            raise ValueError("Expected a linear module with 1 weight")
        i = 0
        nonlocal scheduler_config
        if scheduler_config is None:
            scheduler_config = SchedulerConfig()
        opt = Optimization(
            parameters=itertools.chain(*[module.parameters() for module in modules]),
            optimizer_type="Adam",
            lr=0.01,
            max_epochs=max_epochs,
            scheduler=scheduler_config,
            enable_automatic_mixed_precision=False,
            kwargs={},
        )
        original_step_scheduler = opt.step_scheduler

        def step_scheduler_side_effect(*args, **kwargs):
            scheduler_was_stepped = original_step_scheduler(*args, **kwargs)
<<<<<<< HEAD
            if scheduler_was_stepped:
                nonlocal i
                i += 1
=======
            if len(args) > 0 or "valid_loss" in kwargs:
                # this is an "epoch" step
                nonlocal i
                i += 1
            return scheduler_was_stepped
>>>>>>> 5fe325f3

        opt.step_scheduler = unittest.mock.MagicMock(  # type: ignore
            side_effect=step_scheduler_side_effect
        )

        def step_weights_side_effect(*args, **kwargs):
            if stepper_module_values is None:
                raise ValueError("stepper_module_values is None")
            module.weight.data.fill_(stepper_module_values[i])

        opt.step_weights = unittest.mock.MagicMock(side_effect=step_weights_side_effect)  # type: ignore
        return opt

    def build_ema(modules: torch.nn.ModuleList) -> EMATracker:
        return EMATracker(modules, decay=ema_decay)

    config: TrainConfigProtocol = Config(
        experiment_dir=tmp_path,
        checkpoint_dir=checkpoint_dir,
        checkpoint_save_epochs=checkpoint_save_epochs,
        checkpoint_every_n_batches=checkpoint_every_n_batches,
        segment_epochs=segment_epochs,
        max_epochs=max_epochs,
        validate_using_ema=validate_using_ema,
        evaluate_before_training=evaluate_before_training,
        save_best_inference_epoch_checkpoints=save_best_inference_epoch_checkpoints,
    )
    aggregator_builder = AggregatorBuilder(
        train_losses=train_losses,
        validation_losses=validation_losses,
        inference_losses=inference_losses,
    )
    return config, Trainer(
        train_data=train_data,
        validation_data=validation_data,
        inference_data=inference_data,
        stepper=stepper,
        build_optimization=build_optimization,
        build_ema=build_ema,
        config=config,
        aggregator_builder=aggregator_builder,
        end_of_batch_callback=unittest.mock.MagicMock(),
        end_of_epoch_callback=unittest.mock.MagicMock(side_effect=lambda epoch: {}),
        do_gc_collect=False,  # for much faster tests
    )


@pytest.mark.parametrize(
    "checkpoint_save_epochs",
    [None, Slice(start=2, stop=3), Slice(start=1, step=2)],
)
def test_trainer(tmp_path: str, checkpoint_save_epochs: Slice | None):
    config, trainer = get_trainer(tmp_path, checkpoint_save_epochs, max_epochs=4)
    trainer.train()
    assert os.path.exists(config.experiment_dir)
    assert os.path.exists(config.checkpoint_dir)
    paths = CheckpointPaths(config.checkpoint_dir)
    assert os.path.exists(paths.latest_checkpoint_path)
    assert os.path.exists(paths.best_checkpoint_path)
    assert os.path.exists(paths.best_inference_checkpoint_path)
    assert os.path.exists(paths.ema_checkpoint_path)
    save_epochs = list(range(config.max_epochs))
    if checkpoint_save_epochs is not None:
        save_epochs = save_epochs[checkpoint_save_epochs.slice]
    else:
        save_epochs = []
    for i in range(config.max_epochs):
        if i in save_epochs:
            assert os.path.exists(paths.epoch_checkpoint_path(i))
        else:
            assert not os.path.exists(paths.epoch_checkpoint_path(i))
        assert not os.path.exists(paths.ema_epoch_checkpoint_path(i))
    train_data = cast(TrainData, trainer.train_data)
    valid_data = cast(TrainData, trainer.valid_data)
    assert train_data.set_epoch_mock.mock_calls == [
        unittest.mock.call(i) for i in range(1, config.max_epochs + 1)
    ]
    assert valid_data.set_epoch_mock.mock_calls == []  # no shuffling
    assert train_data.log_info_mock.called
    assert valid_data.log_info_mock.called
    assert trainer._end_of_epoch_callback.mock_calls == [  # type: ignore
        unittest.mock.call(i) for i in range(1, config.max_epochs + 1)
    ]


@pytest.mark.parametrize("segment_epochs", [1, 2, 3])
def test_segmented_trainer_runs_correct_epochs(tmp_path: str, segment_epochs: int):
    max_epochs = 4
    total_segments = max_epochs // segment_epochs
    for i in range(total_segments):
        config, trainer = get_trainer(
            tmp_path,
            checkpoint_dir=os.path.join(tmp_path, "checkpoint_dir"),  # same dir for all
            # for speed, don't save per-epoch checkpoints for this test
            checkpoint_save_epochs=Slice(start=0, stop=0),
            segment_epochs=segment_epochs,
            max_epochs=max_epochs,
        )
        trainer.train()
        paths = CheckpointPaths(config.checkpoint_dir)
        assert os.path.exists(paths.latest_checkpoint_path)
        train_data = cast(TrainData, trainer.train_data)
        assert train_data.set_epoch_mock.mock_calls == [
            unittest.mock.call(i)
            for i in range(
                i * segment_epochs + 1,
                min((i + 1) * segment_epochs, config.max_epochs) + 1,
            )
        ]


class TrainingInterrupted(Exception):
    pass


@contextlib.contextmanager
def fail_after_calls_patch(object, method: str, call_count: int):
    total_calls = 0
    original_method = getattr(object, method)

    def wrapper(*args, **kwargs):
        nonlocal total_calls
        total_calls += 1
        if total_calls >= call_count:
            raise TrainingInterrupted()
        return original_method(*args, **kwargs)

    with unittest.mock.patch.object(object, method) as mock:
        mock.side_effect = wrapper
        try:
            yield mock
        except TrainingInterrupted:
            pass


@contextlib.contextmanager
def preempt_after_calls_patch(object, method: str, call_count: int):
    total_calls = 0
    original_method = getattr(object, method)

    def wrapper(*args, **kwargs):
        nonlocal total_calls
        total_calls += 1
        if total_calls >= call_count:
            signal.raise_signal(signal.SIGTERM)
        return original_method(*args, **kwargs)

    with unittest.mock.patch.object(object, method) as mock:
        mock.side_effect = wrapper
        try:
            yield mock
        except SystemExit:
            pass


@pytest.mark.parametrize(
    "interrupt_method",
    ["train_one_epoch", "validate_one_epoch", "inference_one_epoch"],
)
def test_resume_after_interrupted_training(tmp_path: str, interrupt_method: str):
    max_epochs = 4
    calls_before_interrupt = 2
    stepper_state = {"foo": "bar"}
    config, trainer = get_trainer(
        tmp_path,
        stepper_state=stepper_state,
        checkpoint_save_epochs=Slice(start=0, stop=0),
        max_epochs=max_epochs,
    )
    with fail_after_calls_patch(trainer, interrupt_method, calls_before_interrupt):
        trainer.train()
    train_data = cast(TrainData, trainer.train_data)
    if interrupt_method == "train_one_epoch":
        assert train_data.set_epoch_mock.mock_calls == [
            # epoch gets set in train_one_epoch which we interrupt before
            unittest.mock.call(i)
            for i in range(1, calls_before_interrupt)
        ]
    else:
        assert train_data.set_epoch_mock.mock_calls == [
            unittest.mock.call(i) for i in range(1, calls_before_interrupt + 1)
        ]
    paths = CheckpointPaths(config.checkpoint_dir)
    assert os.path.exists(paths.latest_checkpoint_path)
    _, trainer = get_trainer(
        tmp_path,
        checkpoint_save_epochs=Slice(start=0, stop=0),
        max_epochs=max_epochs,
        stepper_state=stepper_state,
    )
    trainer.train()
    train_data = cast(TrainData, trainer.train_data)
    assert train_data.set_epoch_mock.mock_calls == [
        unittest.mock.call(i) for i in range(calls_before_interrupt, max_epochs + 1)
    ]
    stepper = cast(TrainStepper, trainer.stepper)
    assert stepper.loaded_state is not None
    assert stepper.loaded_state["foo"] == "bar"
    assert "modules" in stepper.loaded_state
    assert len(stepper.loaded_state) == 2


def get_batch_indices(batches) -> list[int]:
    return [batch.i for batch in batches]


@pytest.mark.parametrize(
    "interrupt_method",
    ["preempt", "fail"],
)
def test_resume_after_interrupted_training_during_epoch(
    tmp_path: str, interrupt_method: Literal["preempt", "fail"]
):
    if interrupt_method == "preempt":
        patch_func = preempt_after_calls_patch
    else:
        patch_func = fail_after_calls_patch
    checkpoint_every_n_batches = 20
    batches_before_interrupt = 25
    if interrupt_method == "preempt":
        # saves checkpoint gracefully during interrupt
        n_checkpointed_batches = batches_before_interrupt
    else:
        # exception leads to immediate termination without checkpointing
        n_checkpointed_batches = (
            batches_before_interrupt
            // checkpoint_every_n_batches
            * checkpoint_every_n_batches
        )
    n_train_batches = batches_before_interrupt * 2  # > batches_before_interrupt
    stepper_state = {"foo": "bar"}
    config, trainer = get_trainer(
        tmp_path,
        stepper_state=stepper_state,
        checkpoint_save_epochs=Slice(start=0, stop=0),
        max_epochs=1,
        n_train_batches=n_train_batches,
        checkpoint_every_n_batches=checkpoint_every_n_batches,
    )
    with (
        unittest.mock.patch.object(
            trainer, "_log_first_batch_metrics", return_value=None
        ),
    ):  # would throw off count for actual training batches seen
        with patch_func(
            trainer.stepper, "train_on_batch", batches_before_interrupt + 1
        ):
            trainer.train()
    assert isinstance(trainer.stepper, TrainStepper)
    stepper = cast(TrainStepper, trainer.stepper)
    pre_interrupt_batches = stepper.train_batches_seen
    assert (
        get_batch_indices(trainer.train_data.subset_loader(n_checkpointed_batches))
        == get_batch_indices(trainer.train_data.loader)[n_checkpointed_batches:]
    )  # check test subset_loader is implemented correctly
    assert len(pre_interrupt_batches) == batches_before_interrupt
    assert (
        pre_interrupt_batches
        == get_batch_indices(trainer.train_data.loader)[:batches_before_interrupt]
    )
    paths = CheckpointPaths(config.checkpoint_dir)
    assert os.path.exists(paths.latest_checkpoint_path)
    _, trainer = get_trainer(
        tmp_path,
        checkpoint_save_epochs=Slice(start=0, stop=0),
        max_epochs=1,
        n_train_batches=n_train_batches,
        stepper_state=stepper_state,
    )
    with (
        unittest.mock.patch.object(
            trainer, "validate_one_epoch", return_value={"val/mean/loss": 0.0}
        ),
    ):  # would throw off count for actual training batches seen
        trainer.train()
    stepper = cast(TrainStepper, trainer.stepper)
    assert len(stepper.train_batches_seen) == n_train_batches - n_checkpointed_batches
    expected_batches = get_batch_indices(trainer.train_data.loader)[
        n_checkpointed_batches:
    ]
    assert stepper.train_batches_seen == expected_batches
    repeated_batches = get_batch_indices(trainer.train_data.loader)[
        n_checkpointed_batches : batches_before_interrupt + 1
    ]
    assert set(stepper.train_batches_seen).intersection(repeated_batches) == set(
        repeated_batches
    )


def test_resume_after_preemption_during_validation(tmp_path: str):
    checkpoint_every_n_batches = 20
    n_train_batches = checkpoint_every_n_batches * 2
    stepper_state = {"foo": "bar"}
    config, trainer = get_trainer(
        tmp_path,
        stepper_state=stepper_state,
        checkpoint_save_epochs=Slice(start=0, stop=0),
        max_epochs=1,
        n_train_batches=n_train_batches,
        checkpoint_every_n_batches=checkpoint_every_n_batches,
    )
    with (
        unittest.mock.patch.object(
            trainer, "_log_first_batch_metrics", return_value=None
        ),
    ):  # would throw off count for actual training batches seen
        with preempt_after_calls_patch(trainer, "validate_one_epoch", 0):
            trainer.train()
    assert isinstance(trainer.stepper, TrainStepper)
    stepper = cast(TrainStepper, trainer.stepper)
    assert len(stepper.train_batches_seen) == n_train_batches
    paths = CheckpointPaths(config.checkpoint_dir)
    assert os.path.exists(paths.latest_checkpoint_path)
    assert not os.path.exists(paths.best_checkpoint_path)  # requires validation loss
    _, trainer = get_trainer(
        tmp_path,
        checkpoint_save_epochs=Slice(start=0, stop=0),
        max_epochs=1,
        n_train_batches=n_train_batches,
        stepper_state=stepper_state,
    )
    with (
        unittest.mock.patch.object(
            trainer, "validate_one_epoch", return_value={"val/mean/loss": 0.0}
        ) as validate_mock,
    ):
        assert trainer._epochs_trained == 0
        trainer.train()
        assert validate_mock.call_count == 1
        assert trainer._epochs_trained == 1
    stepper = cast(TrainStepper, trainer.stepper)
    assert len(stepper.train_batches_seen) == 0  # empty epoch after preemption
    assert os.path.exists(paths.best_checkpoint_path)


@pytest.mark.parametrize("ema_decay", [0.05, 0.99])
@pytest.mark.parametrize("validate_using_ema", [True, False])
def test_saves_correct_ema_checkpoints(
    tmp_path: str, ema_decay: float, validate_using_ema: bool
):
    config, trainer = get_trainer(
        tmp_path,
        checkpoint_dir=os.path.join(tmp_path, "checkpoint_dir"),  # same dir for all
        ema_decay=ema_decay,
        validate_using_ema=validate_using_ema,
    )
    valid_loss = 0.1
    inference_error = 0.2
    trainer.stepper.modules[0].weight.data.fill_(1.0)
    trainer._ema(model=trainer.stepper.modules)
    trainer.save_all_checkpoints(valid_loss=valid_loss, inference_error=inference_error)
    paths = CheckpointPaths(config.checkpoint_dir)
    assert os.path.exists(paths.ema_checkpoint_path)
    ema_checkpoint = torch.load(paths.ema_checkpoint_path)
    ema_weight = 1.0 - min(ema_decay, 2.0 / 11.0)
    np.testing.assert_allclose(
        ema_checkpoint["stepper"]["modules"]["0.weight"].cpu().numpy(),
        ema_weight,
        atol=1e-7,
    )
    assert ema_checkpoint["best_validation_loss"] == valid_loss
    assert ema_checkpoint["best_inference_error"] == inference_error
    assert os.path.exists(paths.latest_checkpoint_path)
    latest_checkpoint = torch.load(paths.latest_checkpoint_path)
    np.testing.assert_allclose(
        latest_checkpoint["stepper"]["modules"]["0.weight"].cpu().numpy(),
        1.0,
        atol=1e-7,
    )
    assert latest_checkpoint["best_validation_loss"] == valid_loss
    assert latest_checkpoint["best_inference_error"] == inference_error
    if validate_using_ema:
        best_weight = ema_weight
    else:
        best_weight = 1.0
    assert os.path.exists(paths.best_checkpoint_path)
    best_checkpoint = torch.load(paths.best_checkpoint_path)
    assert best_checkpoint["best_validation_loss"] == valid_loss
    assert best_checkpoint["best_inference_error"] == inference_error
    np.testing.assert_allclose(
        best_checkpoint["stepper"]["modules"]["0.weight"].cpu().numpy(),
        best_weight,
        atol=1e-7,
    )
    best_inference_checkpoint = torch.load(
        paths.best_inference_checkpoint_path, weights_only=False
    )
    assert best_inference_checkpoint["best_validation_loss"] == valid_loss
    assert best_inference_checkpoint["best_inference_error"] == inference_error
    np.testing.assert_allclose(
        best_inference_checkpoint["stepper"]["modules"]["0.weight"].cpu().numpy(),
        best_weight,
        atol=1e-7,
    )


@pytest.mark.parametrize(
    "segment_epochs, best_val_epoch, best_inference_epoch",
    [
        (None, 1, 1),
        (None, 3, 5),
        (2, 3, 5),
        (2, 5, 3),
        (2, 4, 6),
        (2, 6, 4),
    ],
)
def test_saves_correct_non_ema_epoch_checkpoints(
    tmp_path: str,
    segment_epochs: int | None,
    best_val_epoch: int,
    best_inference_epoch: int,
):
    max_epochs = 10
    if segment_epochs is None:
        total_segments = 1
        segment_epochs_value = max_epochs
    else:
        total_segments = max_epochs // segment_epochs
        segment_epochs_value = segment_epochs
    train_losses = np.random.rand(max_epochs) + 0.01
    val_losses = np.random.rand(max_epochs) + 0.01
    inference_losses = np.random.rand(max_epochs) + 0.01
    val_losses[best_val_epoch - 1] = 0.0
    inference_losses[best_inference_epoch - 1] = 0.0
    module_values = np.random.rand(max_epochs)
    for i in range(total_segments):
        config, trainer = get_trainer(
            tmp_path,
            checkpoint_dir=os.path.join(tmp_path, "checkpoint_dir"),  # same dir for all
            # for speed, don't save per-epoch checkpoints for this test
            checkpoint_save_epochs=Slice(start=0, stop=0),
            segment_epochs=segment_epochs,
            max_epochs=max_epochs,
            train_losses=train_losses[
                i * segment_epochs_value : (i + 1) * segment_epochs_value
            ],
            validation_losses=val_losses[
                i * segment_epochs_value : (i + 1) * segment_epochs_value
            ],
            inference_losses=inference_losses[
                i * segment_epochs_value : (i + 1) * segment_epochs_value
            ],
            stepper_module_values=module_values[
                i * segment_epochs_value : (i + 1) * segment_epochs_value
            ],
            validate_using_ema=False,
        )
        trainer.train()
        paths = CheckpointPaths(config.checkpoint_dir)
        assert os.path.exists(paths.latest_checkpoint_path)
        train_data = cast(TrainData, trainer.train_data)
        assert train_data.set_epoch_mock.mock_calls == [
            unittest.mock.call(i)
            for i in range(
                i * segment_epochs_value + 1,
                min((i + 1) * segment_epochs_value, config.max_epochs) + 1,
            )
        ]
        latest_checkpoint = torch.load(paths.latest_checkpoint_path, weights_only=False)
        assert latest_checkpoint["epoch"] == min(
            max_epochs, (i + 1) * segment_epochs_value
        )
        np.testing.assert_allclose(
            latest_checkpoint["stepper"]["modules"]["0.weight"].cpu().numpy(),
            module_values[min((i + 1) * segment_epochs_value - 1, max_epochs - 1)],
        )
    paths = CheckpointPaths(config.checkpoint_dir)
    assert os.path.exists(paths.latest_checkpoint_path)
    assert os.path.exists(paths.best_checkpoint_path)
    assert os.path.exists(paths.best_inference_checkpoint_path)
    assert os.path.exists(paths.ema_checkpoint_path)
    best_checkpoint = torch.load(paths.best_checkpoint_path, weights_only=False)
    assert best_checkpoint["epoch"] == best_val_epoch
    assert best_checkpoint["best_validation_loss"] == 0.0
    assert best_checkpoint["best_inference_error"] == np.min(
        inference_losses[:best_val_epoch]
    )
    np.testing.assert_allclose(
        best_checkpoint["stepper"]["modules"]["0.weight"].cpu().numpy(),
        module_values[best_val_epoch - 1],
    )
    best_inference_checkpoint = torch.load(
        paths.best_inference_checkpoint_path, weights_only=False
    )
    assert best_inference_checkpoint["epoch"] == best_inference_epoch
    assert best_inference_checkpoint["best_validation_loss"] == np.min(
        val_losses[:best_inference_epoch]
    )
    assert best_inference_checkpoint["best_inference_error"] == 0.0
    latest_checkpoint = torch.load(paths.latest_checkpoint_path, weights_only=False)
    assert latest_checkpoint["epoch"] == max_epochs
    np.testing.assert_allclose(
        latest_checkpoint["stepper"]["modules"]["0.weight"].cpu().numpy(),
        module_values[-1],
    )


def test_evaluate_before_training(tmp_path: str):
    max_epochs = 2
    n_train_batches = 5
    train_losses = np.random.rand(max_epochs)
    val_losses = np.random.rand(max_epochs + 1)
    inference_errors = np.random.rand(max_epochs + 1)
    train_loss_name = "train/mean/loss"
    val_loss_name = "val/mean/loss"
    inference_error_name = "inference/time_mean_norm/rmse/channel_mean"

    def _get_trainer(train_losses, val_losses, inference_errors):
        _, trainer = get_trainer(
            tmp_path,
            max_epochs=max_epochs,
            evaluate_before_training=True,
            train_losses=train_losses,
            validation_losses=val_losses,
            inference_losses=inference_errors,
            segment_epochs=1,
            n_train_batches=n_train_batches,
        )
        return trainer

    with mock_wandb() as wandb:
        LoggingConfig(log_to_wandb=True).configure_wandb({"experiment_dir": tmp_path})
        # run training in two segments to ensure coverage of check that extra validation
        # really only happens before any training is done.
        trainer = _get_trainer(train_losses[:1], val_losses[:2], inference_errors[:2])
        trainer.train()
        trainer = _get_trainer(train_losses[1:], val_losses[2:], inference_errors[2:])
        trainer.train()  # job is segmented, so need to call train twice to complete
        wandb_logs = wandb.get_logs()

        for i in range(max_epochs + 1):
            # only validate logs at end of each epoch, not per-batch logs
            logs = wandb_logs[i * n_train_batches]
            assert logs["epoch"] == i
            assert logs[val_loss_name] == val_losses[i]
            assert logs[inference_error_name] == inference_errors[i]
            if i == 0:
                assert train_loss_name not in logs
            else:
                assert logs[train_loss_name] == train_losses[i - 1]


def test_save_best_inference_epoch_ckpts(tmp_path: str):
    """Test that save_best_inference_epoch_checkpoints saves epoch-specific
    checkpoints."""
    max_epochs = 3
    n_train_batches = 5

    # set up losses where inference improves at epochs 1 and 3 but not 2
    train_losses = np.array([0.5, 0.4, 0.3])
    val_losses = np.array([0.6, 0.5, 0.4])
    inference_losses = np.array([0.3, 0.4, 0.2])

    config, trainer = get_trainer(
        tmp_path,
        max_epochs=max_epochs,
        train_losses=train_losses,
        validation_losses=val_losses,
        inference_losses=inference_losses,
        n_train_batches=n_train_batches,
        validate_using_ema=False,
        save_best_inference_epoch_checkpoints=True,
    )

    trainer.train()

    paths = CheckpointPaths(config.checkpoint_dir)

    # check that standard checkpoints exist
    assert os.path.exists(paths.latest_checkpoint_path)
    assert os.path.exists(paths.best_checkpoint_path)
    assert os.path.exists(paths.best_inference_checkpoint_path)

    # check for checkpoints
    assert os.path.exists(
        paths.best_inference_epoch_checkpoint_path(1)
    ), "Should save epoch 1"
    assert not os.path.exists(
        paths.best_inference_epoch_checkpoint_path(2)
    ), "Should not save epoch 2"
    assert os.path.exists(
        paths.best_inference_epoch_checkpoint_path(3)
    ), "Should save epoch 3"

    epoch1_checkpoint = torch.load(
        paths.best_inference_epoch_checkpoint_path(1), weights_only=False
    )
    assert epoch1_checkpoint["epoch"] == 1
    assert epoch1_checkpoint["best_inference_error"] == 0.3

    epoch3_checkpoint = torch.load(
        paths.best_inference_epoch_checkpoint_path(3), weights_only=False
    )
    assert epoch3_checkpoint["epoch"] == 3
    assert epoch3_checkpoint["best_inference_error"] == 0.2

    best_inference_checkpoint = torch.load(
        paths.best_inference_checkpoint_path, weights_only=False
    )
    assert best_inference_checkpoint["best_inference_error"] == 0.2
    assert best_inference_checkpoint["epoch"] == 3


def test_save_best_inference_epoch_ckpts_disabled(tmp_path: str):
    """Test that when save_best_inference_epoch_checkpoints is False, no
    epoch-specific checkpoints are saved."""
    max_epochs = 3
    n_train_batches = 5

    # set up losses
    train_losses = np.array([0.5, 0.4, 0.3])
    val_losses = np.array([0.6, 0.5, 0.4])
    inference_losses = np.array([0.3, 0.2, 0.1])

    config, trainer = get_trainer(
        tmp_path,
        max_epochs=max_epochs,
        train_losses=train_losses,
        validation_losses=val_losses,
        inference_losses=inference_losses,
        n_train_batches=n_train_batches,
        validate_using_ema=False,
        save_best_inference_epoch_checkpoints=False,
    )

    trainer.train()

    paths = CheckpointPaths(config.checkpoint_dir)

    # check that standard checkpoints exist
    assert os.path.exists(paths.latest_checkpoint_path)
    assert os.path.exists(paths.best_checkpoint_path)
    assert os.path.exists(paths.best_inference_checkpoint_path)

    # check that checkpoints weren't saved
    for epoch in range(1, max_epochs + 1):
        assert not os.path.exists(
            paths.best_inference_epoch_checkpoint_path(epoch)
        ), f"Should not save best_inference_ckpt_{epoch}.tar when disabled"


def test_lr_logging_by_epoch(tmp_path: str):
    max_epochs = 2
    n_train_batches = 5
    train_losses = np.random.rand(max_epochs)
    val_losses = np.random.rand(max_epochs + 1)
    inference_errors = np.random.rand(max_epochs + 1)

    def _get_trainer(train_losses, val_losses, inference_errors):
        _, trainer = get_trainer(
            tmp_path,
            max_epochs=max_epochs,
            train_losses=train_losses,
            validation_losses=val_losses,
            inference_losses=inference_errors,
            evaluate_before_training=True,
            n_train_batches=n_train_batches,
            scheduler_config=SchedulerConfig(
                type="ConstantLR",
                steps_per_iteration=False,
            ),
        )
        return trainer

    with mock_wandb() as wandb:
        LoggingConfig(log_to_wandb=True).configure_wandb({"experiment_dir": tmp_path})
        trainer = _get_trainer(train_losses, val_losses, inference_errors)
        trainer.train()
        wandb_logs = wandb.get_logs()

        iters_with_lr = [n_train_batches * (i + 1) for i in range(max_epochs)]
        for i, logs in enumerate(wandb_logs):
            if i in iters_with_lr:
                assert "lr" in logs
                assert "epoch" in logs
            else:
                assert "lr" not in logs


def test_lr_logging_by_iter(tmp_path: str):
    max_epochs = 2
    n_train_batches = 5
    train_losses = np.random.rand(max_epochs)
    val_losses = np.random.rand(max_epochs + 1)
    inference_errors = np.random.rand(max_epochs + 1)

    def _get_trainer(train_losses, val_losses, inference_errors):
        _, trainer = get_trainer(
            tmp_path,
            max_epochs=max_epochs,
            train_losses=train_losses,
            validation_losses=val_losses,
            inference_losses=inference_errors,
            evaluate_before_training=True,
            n_train_batches=n_train_batches,
            scheduler_config=SchedulerConfig(
                type="ConstantLR",
                steps_per_iteration=True,
            ),
        )
        return trainer

    with mock_wandb() as wandb:
        LoggingConfig(log_to_wandb=True).configure_wandb({"experiment_dir": tmp_path})
        trainer = _get_trainer(train_losses, val_losses, inference_errors)
        trainer.train()
        wandb_logs = wandb.get_logs()

        for i, logs in enumerate(wandb_logs):
            if i > 0:
                # epoch 0 doesn't log the LR
                assert "lr" in logs
            else:
                assert "lr" not in logs<|MERGE_RESOLUTION|>--- conflicted
+++ resolved
@@ -366,17 +366,11 @@
 
         def step_scheduler_side_effect(*args, **kwargs):
             scheduler_was_stepped = original_step_scheduler(*args, **kwargs)
-<<<<<<< HEAD
-            if scheduler_was_stepped:
-                nonlocal i
-                i += 1
-=======
             if len(args) > 0 or "valid_loss" in kwargs:
                 # this is an "epoch" step
                 nonlocal i
                 i += 1
             return scheduler_was_stepped
->>>>>>> 5fe325f3
 
         opt.step_scheduler = unittest.mock.MagicMock(  # type: ignore
             side_effect=step_scheduler_side_effect
