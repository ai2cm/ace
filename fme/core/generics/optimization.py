import abc
import contextlib

import torch
from torch import nn

from fme.core.typing_ import TensorDict, TensorMapping


class OptimizationABC(abc.ABC):
    @contextlib.contextmanager
    @abc.abstractmethod
    def autocast(self): ...

    @property
    @abc.abstractmethod
    def learning_rate(self) -> float: ...

    @abc.abstractmethod
    def set_mode(self, modules: nn.ModuleList):
        """
        Sets the mode of the module to train.
        """
        ...

    @abc.abstractmethod
<<<<<<< HEAD
    def step_scheduler(self, valid_loss: float | None = None) -> bool:
=======
    def step_scheduler(
        self, valid_loss: float | None = None, is_iteration: bool = False
    ) -> bool:
>>>>>>> c458e487
        """
        Step the scheduler.

        Args:
            valid_loss: The validation loss. Used in schedulers which change the
                learning rate based on whether the validation loss is decreasing.
            is_iteration: Whether the step is called from a training iteration or at
                the end of an epoch. Default is epoch.
        """
        ...

    @abc.abstractmethod
    def detach_if_using_gradient_accumulation(self, state: TensorMapping) -> TensorDict:
        """
        Detaches the state if using gradient accumulation.
        """
        ...

    @abc.abstractmethod
    def accumulate_loss(self, loss: torch.Tensor):
        """
        Accumulate the loss.

        In order to support gradient accumulation, loss values accumulated after
        a call to `accumulate_loss` must not depend on any parameter interactions that
        occurred before the call. For example, if this is called at the end of a model
        step, later steps must have their graph detached from previous timesteps. This
        can be done only when gradient accumulation is enabled using the
        `detach_if_using_gradient_accumulation` method on this object.
        """
        ...

    @abc.abstractmethod
    def checkpoint(self, module: nn.Module, step: int) -> nn.Module:
        """
        Applies activation checkpointing to the module if configured to do so,
        otherwise returns the module unchanged.

        Args:
            module: The module to checkpoint.
            step: The current step number.
        """
        ...

    @abc.abstractmethod
    def get_accumulated_loss(self) -> torch.Tensor:
        """
        Get the accumulated loss.
        """
        ...

    @abc.abstractmethod
    def step_weights(self):
        """
        Step the weights.

        Resets the accumulated loss to zero.
        """
        ...

    @abc.abstractmethod
    def get_state(self):
        """
        Returns state as a serializable data structure.
        """
        ...

    @abc.abstractmethod
    def load_state(self, state):
        """
        Loads state from a serializable data structure.
        """
        ...<|MERGE_RESOLUTION|>--- conflicted
+++ resolved
@@ -24,13 +24,9 @@
         ...
 
     @abc.abstractmethod
-<<<<<<< HEAD
-    def step_scheduler(self, valid_loss: float | None = None) -> bool:
-=======
     def step_scheduler(
         self, valid_loss: float | None = None, is_iteration: bool = False
     ) -> bool:
->>>>>>> c458e487
         """
         Step the scheduler.
 
