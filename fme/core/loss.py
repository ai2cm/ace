import dataclasses
from collections.abc import Callable, Mapping
from typing import Any, Literal

import torch
import torch.linalg

from fme.core.device import get_device
from fme.core.ensemble import get_crps, get_energy_score
from fme.core.gridded_ops import GriddedOperations
from fme.core.normalizer import StandardNormalizer
from fme.core.packer import Packer
from fme.core.typing_ import TensorMapping


class NaNLoss(torch.nn.Module):
    def __init__(self):
        super().__init__()

    def forward(self, input, target):
        return torch.tensor(torch.nan)


class WeightedMappingLoss:
    def __init__(
        self,
        loss: Callable[[torch.Tensor, torch.Tensor], torch.Tensor],
        weights: dict[str, float],
        out_names: list[str],
        normalizer: StandardNormalizer,
        channel_dim: int = -3,
    ):
        """
        Args:
            loss: The loss function to apply.
            weights: A dictionary of variable names with individual
                weights to apply to their normalized losses
            out_names: The names of the output variables.
            normalizer: The normalizer to use.
            channel_dim: The channel dimension of the input tensors.
        """
        self._weight_tensor = _construct_weight_tensor(
            weights, out_names, channel_dim=channel_dim
        )
        self.loss = VariableWeightingLoss(
            weights=self._weight_tensor,
            loss=loss,
        )
        if self._weight_tensor.flatten().shape[0] != len(out_names):
            raise RuntimeError(
                "The number of weights must match the number of output names, "
                "behavior of _construct_weight_tensor has changed."
            )
        self.packer = Packer(out_names)
        self.channel_dim = channel_dim
        self.normalizer = normalizer

    def __call__(
        self,
        predict_dict: TensorMapping,
        target_dict: TensorMapping,
    ):
        predict_tensors = self.packer.pack(
            self.normalizer.normalize(predict_dict), axis=self.channel_dim
        )
        target_tensors = self.packer.pack(
            self.normalizer.normalize(target_dict), axis=self.channel_dim
        )
        nan_mask = target_tensors.isnan()
        if nan_mask.any():
            predict_tensors = torch.where(nan_mask, 0.0, predict_tensors)
            target_tensors = torch.where(nan_mask, 0.0, target_tensors)

        return self.loss(predict_tensors, target_tensors)

    def get_normalizer_state(self) -> dict[str, float]:
        return self.normalizer.get_state()

    @property
    def effective_loss_scaling(self) -> dict[str, float]:
        custom_weights = dict(zip(self.packer.names, self._weight_tensor.flatten()))
        loss_normalizer_stds = self.normalizer.stds
        return {
            k: loss_normalizer_stds[k] / custom_weights[k] for k in self.packer.names
        }


def _construct_weight_tensor(
    weights: dict[str, float],
    out_names: list[str],
    n_dim: int = 4,
    channel_dim: int = -3,
) -> torch.Tensor:
    """Creates a packed weight tensor with the appropriate dimensions for
    broadcasting with generated or target output tensors. When used in
    the n_forward_steps loop in the stepper's run_on_batch, the channel dim is
    -3 and the n_dim is 4 (sample, channel, lat, lon).

    Args:
        weights: dict of variable names with individual weights to apply
            to their normalized loss
        out_names: list of output variable names
        n_dim: number of dimensions of the output tensor
        channel_dim: the channel dimension of the output tensor
    """
    weights_tensor = torch.tensor([weights.get(key, 1.0) for key in out_names])
    # positive index of the channel dimension
    _channel_dim = n_dim + channel_dim if channel_dim < 0 else channel_dim
    reshape_dim = (
        len(weights_tensor) if i == _channel_dim else 1 for i in range(n_dim)
    )
    return weights_tensor.reshape(*reshape_dim).to(get_device(), dtype=torch.float)


class LpLoss(torch.nn.Module):
    def __init__(self, p=2):
        """
        Args:
            p: Lp-norm type. For example, p=1 for L1-norm, p=2 for L2-norm.
        """
        super().__init__()

        if p <= 0:
            raise ValueError("Lp-norm type should be positive")

        self.p = p

    def rel(self, x, y):
        num_examples = x.size()[0]

        diff_norms = torch.linalg.norm(
            x.reshape(num_examples, -1) - y.reshape(num_examples, -1), ord=self.p, dim=1
        )
        y_norms = torch.linalg.norm(y.reshape(num_examples, -1), ord=self.p, dim=1)

        return torch.mean(diff_norms / y_norms)

    def __call__(self, x, y):
        return self.rel(x, y)


class AreaWeightedMSELoss(torch.nn.Module):
    def __init__(self, area_weighted_mean: Callable[[torch.Tensor], torch.Tensor]):
        super().__init__()
        self._area_weighted_mean = area_weighted_mean

    def __call__(self, x, y):
        return torch.mean(self._area_weighted_mean((x - y) ** 2))


class WeightedSum(torch.nn.Module):
    """
    A module which applies multiple loss-function modules (taking two inputs)
    to the same input and returns a tensor equal to the weighted sum of the
    outputs of the modules.
    """

    def __init__(self, modules: list[torch.nn.Module], weights: list[float]):
        """
        Args:
            modules: A list of modules, each of which takes two tensors and
                returns a scalar tensor.
            weights: A list of weights to apply to the outputs of the modules.
        """
        super().__init__()
        if len(modules) != len(weights):
            raise ValueError("modules and weights must have the same length")
        self._wrapped = modules
        self._weights = weights

    def __call__(self, x: torch.Tensor, y: torch.Tensor) -> torch.Tensor:
        return sum(w * module(x, y) for w, module in zip(self._weights, self._wrapped))


class GlobalMeanLoss(torch.nn.Module):
    """
    A module which computes a loss on the global mean of each sample.
    """

    def __init__(
        self,
        area_weighted_mean: Callable[[torch.Tensor], torch.Tensor],
        loss: torch.nn.Module,
    ):
        """
        Args:
            area_weighted_mean: Computes an area-weighted mean, removing the
                horizontal dimensions.
            loss: A loss function which takes two tensors of shape
                (n_samples, n_timesteps, n_channels) and returns a scalar
                tensor.
        """
        super().__init__()
        self.global_mean = GlobalMean(area_weighted_mean)
        self.loss = loss

    def __call__(self, x: torch.Tensor, y: torch.Tensor) -> torch.Tensor:
        x = self.global_mean(x)
        y = self.global_mean(y)
        return self.loss(x, y)


class GlobalMean(torch.nn.Module):
    def __init__(self, area_weighted_mean: Callable[[torch.Tensor], torch.Tensor]):
        """
        Args:
            area_weighted_mean: Computes an area-weighted mean, removing the
                horizontal dimensions.
        """
        super().__init__()
        self._area_weighted_mean = area_weighted_mean

    def forward(self, x: torch.Tensor) -> torch.Tensor:
        """
        Args:
            x: A tensor with spatial dimensions in shape (n_samples, n_timesteps,
             n_channels, n_lat, n_lon).
        """
        return self._area_weighted_mean(x)


class VariableWeightingLoss(torch.nn.Module):
    def __init__(self, weights: torch.Tensor, loss: torch.nn.Module):
        """
        Args:
            weights: A tensor of shape (n_samples, n_channels, n_lat, n_lon)
                containing the weights to apply to each channel.
            loss: A loss function which takes two tensors.
        """
        super().__init__()
        self.loss = loss
        self.weights = weights

    def __call__(self, x: torch.Tensor, y: torch.Tensor) -> torch.Tensor:
        return self.loss(self.weights * x, self.weights * y)


class EnergyScoreLoss(torch.nn.Module):
    """
    Compute the energy score over the complex-valued spectral coefficients.

    The energy score is defined as

    .. math::

        E[||X - y||^{beta}] - 1/2 E[||X - X'||^{beta}]

    where :math:`X` is the ensemble, :math:`y` is the target, and :math:`||.||`
    is the complex modulus. It is a proper scoring rule for beta in (0, 2). Here
    we use beta=1. See Gneiting and Raftery (2007) [1]_ Section 4.3 for more details.

    We use a scaling factor of 2 * sqrt(n_l * n_m) to bring its magnitude in
    line with the real-valued CRPS loss, and to prevent its value depending on domain
    size for Gaussian distributed random data where n_lon = 2 * n_lat.

    .. [1] https://sites.stat.washington.edu/people/raftery/Research/PDF/Gneiting2007jasa.pdf
    """

    def __init__(self, sht: Callable[[torch.Tensor], torch.Tensor]):
        super().__init__()
        self.sht = sht
        self.scaling: torch.Tensor | None = None
        self.mode_weights: torch.Tensor | None = None

    def forward(self, x: torch.Tensor, y: torch.Tensor) -> torch.Tensor:
        x_hat = self.sht(x)
        y_hat = self.sht(y)
        if self.scaling is None:
            self.scaling = 2 * (x_hat.shape[-2] * x_hat.shape[-1]) ** 0.5
        if self.mode_weights is None:
            # we need to weight the modes properly,
            # with each m mode contributing twice for m!=0:
            H, W = x_hat.shape[-2:]
            self.mode_weights = 2 * torch.ones(
                (*([1] * (x_hat.ndim - 1)), H, W),
                device=x_hat.device,
            )
            self.mode_weights[..., 0] = 1
        return (
            (get_energy_score(x_hat, y_hat) * self.mode_weights)
            .sum(dim=(-2, -1))
            .mean()
        ) / self.scaling


class CRPSLoss(torch.nn.Module):
    """
    Compute the CRPS loss.

    Supports almost-fair modification to CRPS from
    https://arxiv.org/html/2412.15832v1, which claims to be helpful in
    avoiding numerical issues with fair CRPS.
    """

    def __init__(self, alpha: float):
        super().__init__()
        self.alpha = alpha

    def forward(self, x: torch.Tensor, y: torch.Tensor) -> torch.Tensor:
        return get_crps(x, y, alpha=self.alpha).mean()


<<<<<<< HEAD
class AreaWeightedCRPSLoss(torch.nn.Module):
    """
    Compute the area-weighted CRPS loss.
=======
class KernelCRPSLoss(torch.nn.Module):
    """
    Compute the CRPS loss of random convolutions of the input
    with uniform values in [-1, 1].
>>>>>>> e7fabb19

    Supports almost-fair modification to CRPS from
    https://arxiv.org/html/2412.15832v1, which claims to be helpful in
    avoiding numerical issues with fair CRPS.
    """

<<<<<<< HEAD
    def __init__(
        self, alpha: float, area_weighted_mean: Callable[[torch.Tensor], torch.Tensor]
    ):
        super().__init__()
        self.alpha = alpha
        self.area_weighted_mean = area_weighted_mean

    def forward(self, x: torch.Tensor, y: torch.Tensor) -> torch.Tensor:
        return torch.mean(self.area_weighted_mean(get_crps(x, y, alpha=self.alpha)))
=======
    def __init__(self, alpha: float, kernel_size: int):
        super().__init__()
        self.alpha = alpha
        self.kernel_size = kernel_size

    def forward(self, x: torch.Tensor, y: torch.Tensor) -> torch.Tensor:
        if len(x.shape) != 4:
            raise ValueError(f"x must have 4 dimensions, got {len(x.shape)}")
        if len(y.shape) != 4:
            raise ValueError(f"y must have 4 dimensions, got {len(y.shape)}")
        if x.shape[-3] != y.shape[-3]:
            raise ValueError(
                "x and y must have the same number of channels, "
                f"got {x.shape[-3]} and {y.shape[-3]}"
            )
        kernel = (
            torch.rand((x.shape[-3], 1, self.kernel_size, self.kernel_size)).to(
                x.device
            )
            * 2
            - 1
        )
        # normalize each kernel so E[var(conv)] ≈ var(x)
        kernel = kernel / torch.sqrt((kernel**2).sum(dim=(1, 2, 3), keepdim=True))
        x_hat = torch.nn.functional.conv2d(
            x, kernel, groups=x.shape[-3], padding=self.kernel_size // 2
        )
        y_hat = torch.nn.functional.conv2d(
            y, kernel, groups=x.shape[-3], padding=self.kernel_size // 2
        )
        return get_crps(x_hat, y_hat, alpha=self.alpha).mean()
>>>>>>> e7fabb19


class EnsembleLoss(torch.nn.Module):
    def __init__(
        self,
        crps_weight: float,
        area_weighted_crps_weight: float,
        energy_score_weight: float,
        sht: Callable[[torch.Tensor], torch.Tensor],
<<<<<<< HEAD
        area_weighted_mean: Callable[[torch.Tensor], torch.Tensor],
=======
        kernel_crps_weight: float = 0.0,
        kernel_size: int = 4,
>>>>>>> e7fabb19
    ):
        super().__init__()
        if crps_weight < 0 or energy_score_weight < 0:
            raise ValueError(
                "crps_weight and energy_score_weight must be non-negative, "
                f"got {crps_weight} and {energy_score_weight}"
            )
        if crps_weight + energy_score_weight == 0:
            raise ValueError(
                "crps_weight and energy_score_weight must sum to a positive value, "
                f"got {crps_weight} and {energy_score_weight}"
            )
        self.crps_loss = CRPSLoss(alpha=0.95)
        self.area_weighted_crps_loss = AreaWeightedCRPSLoss(
            alpha=0.95, area_weighted_mean=area_weighted_mean
        )
        self.energy_score_loss = EnergyScoreLoss(sht=sht)
        self.kernel_crps_loss = KernelCRPSLoss(alpha=0.95, kernel_size=kernel_size)

        self.crps_weight = crps_weight
        self.area_weighted_crps_weight = area_weighted_crps_weight
        self.energy_score_weight = energy_score_weight
        self.kernel_crps_weight = kernel_crps_weight

    def forward(
        self,
        gen_norm: torch.Tensor,
        target_norm: torch.Tensor,
    ):
        if self.crps_weight > 0:
            crps = self.crps_weight * self.crps_loss(gen_norm, target_norm)
        else:
            crps = torch.tensor(0.0)
        if self.energy_score_weight > 0:
            energy_score_loss = self.energy_score_weight * self.energy_score_loss(
                gen_norm, target_norm
            )
        else:
            energy_score_loss = torch.tensor(0.0)
<<<<<<< HEAD
        if self.area_weighted_crps_weight > 0:
            area_weighted_crps = (
                self.area_weighted_crps_weight
                * self.area_weighted_crps_loss(gen_norm, target_norm)
            )
        else:
            area_weighted_crps = torch.tensor(0.0)
        return crps + energy_score_loss + area_weighted_crps
=======
        if self.kernel_crps_weight > 0:
            kernel_crps = self.kernel_crps_weight * self.kernel_crps_loss(
                gen_norm, target_norm
            )
        else:
            kernel_crps = torch.tensor(0.0)
        return crps + energy_score_loss + kernel_crps
>>>>>>> e7fabb19


@dataclasses.dataclass
class LossConfig:
    """
    A dataclass containing all the information needed to build a loss function,
    including the type of the loss function and the data needed to build it.

    Args:
        type: the type of the loss function
        kwargs: data for a loss function instance of the indicated type
        global_mean_type: the type of the loss function to apply to the global
            mean of each sample, by default no loss is applied
        global_mean_kwargs: data for a loss function instance of the indicated
            type to apply to the global mean of each sample
        global_mean_weight: the weight to apply to the global mean loss
            relative to the main loss
    """

    type: Literal["LpLoss", "L1", "MSE", "AreaWeightedMSE", "NaN", "EnsembleLoss"] = (
        "MSE"
    )
    kwargs: Mapping[str, Any] = dataclasses.field(default_factory=lambda: {})
    global_mean_type: Literal["LpLoss"] | None = None
    global_mean_kwargs: Mapping[str, Any] = dataclasses.field(
        default_factory=lambda: {}
    )
    global_mean_weight: float = 1.0

    def __post_init__(self):
        if self.type not in (
            "LpLoss",
            "L1",
            "MSE",
            "AreaWeightedMSE",
            "NaN",
            "EnsembleLoss",
        ):
            raise NotImplementedError(self.type)
        if self.global_mean_type is not None and self.global_mean_type != "LpLoss":
            raise NotImplementedError(self.global_mean_type)

    def build(
        self,
        reduction: Literal["mean", "none"],
        gridded_operations: GriddedOperations | None,
    ) -> Any:
        """
        Args:
            reduction: The reduction to apply to the loss, either "mean" or "none".
                Only used if the loss function is L1, MSE, or LpLoss.
            gridded_operations: The gridded operations to use in the case that
                the loss function requires use of the horizontal dimensions.
        """
        if self.type == "LpLoss":
            main_loss = LpLoss(**self.kwargs)
        elif self.type == "L1":
            main_loss = torch.nn.L1Loss(reduction=reduction)
        elif self.type == "MSE":
            main_loss = torch.nn.MSELoss(reduction=reduction)
        elif self.type == "AreaWeightedMSE":
            if gridded_operations is None:
                raise ValueError("gridded_operations is required for AreaWeightedMSE")
            main_loss = AreaWeightedMSELoss(gridded_operations.area_weighted_mean)
        elif self.type == "NaN":
            main_loss = NaNLoss()
        elif self.type == "EnsembleLoss":
            if gridded_operations is None:
                raise ValueError("gridded_operations is required for EnsembleLoss")
            kwargs = dict(self.kwargs)
            crps_weight = kwargs.pop("crps_weight", 1.0)
            energy_score_weight = kwargs.pop("energy_score_weight", 0.0)
            area_weighted_crps_weight = kwargs.pop("area_weighted_crps_weight", 0.0)
            main_loss = EnsembleLoss(
                sht=gridded_operations.get_real_sht(),
                crps_weight=crps_weight,
                energy_score_weight=energy_score_weight,
                area_weighted_crps_weight=area_weighted_crps_weight,
                area_weighted_mean=gridded_operations.area_weighted_mean,
                **kwargs,
            )

        if self.global_mean_type is not None:
            if gridded_operations is None:
                raise ValueError("gridded_operations is required for global mean loss")
            global_mean_loss = GlobalMeanLoss(
                area_weighted_mean=gridded_operations.area_weighted_mean,
                loss=LpLoss(**self.global_mean_kwargs),
            )
            final_loss = WeightedSum(
                modules=[main_loss, global_mean_loss],
                weights=[1.0, self.global_mean_weight],
            )
        else:
            final_loss = main_loss
        return final_loss.to(device=get_device())


class StepLoss(torch.nn.Module):
    def __init__(
        self, loss: WeightedMappingLoss, sqrt_loss_decay_constant: float = 0.0
    ):
        super().__init__()
        self.loss = loss
        self.sqrt_loss_decay_constant = sqrt_loss_decay_constant

    @property
    def _normalizer(self) -> StandardNormalizer:
        # private because this is only used in unit tests
        return self.loss.normalizer

    @property
    def effective_loss_scaling(self) -> dict[str, float]:
        return self.loss.effective_loss_scaling

    def forward(
        self,
        predict_dict: TensorMapping,
        target_dict: TensorMapping,
        step: int,
    ) -> torch.Tensor:
        """
        Args:
            predict_dict: The predicted data.
            target_dict: The target data.
            step: The step number, indexed from 0 for the first step.

        Returns:
            The loss.
        """
        step_weight = (1.0 + self.sqrt_loss_decay_constant * step) ** (-0.5)
        return self.loss(predict_dict, target_dict) * step_weight


@dataclasses.dataclass
class StepLossConfig:
    """
    Loss configuration class that has the same fields as LossConfig but also
    has additional weights field, and optional step loss decay.

    The build method will apply the weights to
    the inputs of the loss function. The loss returned by build will be a
    MappingLoss, which takes Dict[str, tensor] as inputs instead of packed
    tensors.

    Args:
        type: the type of the loss function
        kwargs: data for a loss function instance of the indicated type
        global_mean_type: the type of the loss function to apply to the global
            mean of each sample, by default no loss is applied
        global_mean_kwargs: data for a loss function instance of the indicated
            type to apply to the global mean of each sample
        global_mean_weight: the weight to apply to the global mean loss
            relative to the main loss
        sqrt_loss_step_decay_constant: the constant to use for the square root
            loss step decay, alpha in 1/sqrt(1.0 + alpha * step) where step is
            indexed from 0 for the first step.
        weights: A dictionary of variable names with individual
            weights to apply to their normalized losses
    """

    type: Literal["LpLoss", "MSE", "AreaWeightedMSE", "EnsembleLoss"] = "MSE"
    kwargs: Mapping[str, Any] = dataclasses.field(default_factory=lambda: {})
    global_mean_type: Literal["LpLoss"] | None = None
    global_mean_kwargs: Mapping[str, Any] = dataclasses.field(
        default_factory=lambda: {}
    )
    global_mean_weight: float = 1.0
    sqrt_loss_step_decay_constant: float = 0.0
    weights: dict[str, float] = dataclasses.field(default_factory=lambda: {})

    def __post_init__(self):
        self.loss_config = LossConfig(
            type=self.type,
            kwargs=self.kwargs,
            global_mean_type=self.global_mean_type,
            global_mean_kwargs=self.global_mean_kwargs,
            global_mean_weight=self.global_mean_weight,
        )

    def build(
        self,
        gridded_ops: GriddedOperations | None,
        out_names: list[str],
        normalizer: StandardNormalizer,
        channel_dim: int = -3,
    ) -> StepLoss:
        loss = self.loss_config.build(
            reduction="mean",
            gridded_operations=gridded_ops,
        )
        return StepLoss(
            WeightedMappingLoss(
                loss=loss,
                weights=self.weights,
                out_names=out_names,
                channel_dim=channel_dim,
                normalizer=normalizer,
            ),
            sqrt_loss_decay_constant=self.sqrt_loss_step_decay_constant,
        )<|MERGE_RESOLUTION|>--- conflicted
+++ resolved
@@ -300,23 +300,15 @@
         return get_crps(x, y, alpha=self.alpha).mean()
 
 
-<<<<<<< HEAD
 class AreaWeightedCRPSLoss(torch.nn.Module):
     """
     Compute the area-weighted CRPS loss.
-=======
-class KernelCRPSLoss(torch.nn.Module):
-    """
-    Compute the CRPS loss of random convolutions of the input
-    with uniform values in [-1, 1].
->>>>>>> e7fabb19
 
     Supports almost-fair modification to CRPS from
     https://arxiv.org/html/2412.15832v1, which claims to be helpful in
     avoiding numerical issues with fair CRPS.
     """
 
-<<<<<<< HEAD
     def __init__(
         self, alpha: float, area_weighted_mean: Callable[[torch.Tensor], torch.Tensor]
     ):
@@ -326,7 +318,18 @@
 
     def forward(self, x: torch.Tensor, y: torch.Tensor) -> torch.Tensor:
         return torch.mean(self.area_weighted_mean(get_crps(x, y, alpha=self.alpha)))
-=======
+
+
+class KernelCRPSLoss(torch.nn.Module):
+    """
+    Compute the CRPS loss of random convolutions of the input
+    with uniform values in [-1, 1].
+
+    Supports almost-fair modification to CRPS from
+    https://arxiv.org/html/2412.15832v1, which claims to be helpful in
+    avoiding numerical issues with fair CRPS.
+    """
+
     def __init__(self, alpha: float, kernel_size: int):
         super().__init__()
         self.alpha = alpha
@@ -358,7 +361,6 @@
             y, kernel, groups=x.shape[-3], padding=self.kernel_size // 2
         )
         return get_crps(x_hat, y_hat, alpha=self.alpha).mean()
->>>>>>> e7fabb19
 
 
 class EnsembleLoss(torch.nn.Module):
@@ -368,12 +370,9 @@
         area_weighted_crps_weight: float,
         energy_score_weight: float,
         sht: Callable[[torch.Tensor], torch.Tensor],
-<<<<<<< HEAD
         area_weighted_mean: Callable[[torch.Tensor], torch.Tensor],
-=======
         kernel_crps_weight: float = 0.0,
         kernel_size: int = 4,
->>>>>>> e7fabb19
     ):
         super().__init__()
         if crps_weight < 0 or energy_score_weight < 0:
@@ -413,7 +412,6 @@
             )
         else:
             energy_score_loss = torch.tensor(0.0)
-<<<<<<< HEAD
         if self.area_weighted_crps_weight > 0:
             area_weighted_crps = (
                 self.area_weighted_crps_weight
@@ -421,16 +419,13 @@
             )
         else:
             area_weighted_crps = torch.tensor(0.0)
-        return crps + energy_score_loss + area_weighted_crps
-=======
         if self.kernel_crps_weight > 0:
             kernel_crps = self.kernel_crps_weight * self.kernel_crps_loss(
                 gen_norm, target_norm
             )
         else:
             kernel_crps = torch.tensor(0.0)
-        return crps + energy_score_loss + kernel_crps
->>>>>>> e7fabb19
+        return crps + energy_score_loss + area_weighted_crps + kernel_crps
 
 
 @dataclasses.dataclass
