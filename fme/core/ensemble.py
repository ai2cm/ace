--- conflicted
+++ resolved
@@ -22,19 +22,7 @@
     Returns:
         The CRPS loss.
     """
-<<<<<<< HEAD
-    if gen.shape[1] != 2:
-        raise NotImplementedError(
-            "CRPS loss is written here specifically for 2 ensemble members, "
-            f"got {gen.shape[1]} ensemble members. "
-            "Update this function (and its tests) to support more."
-        )
-    # CRPS is `E[|X - y|] - 1/2 E[|X - X'|]`
-    # below we compute the first term as the average of two ensemble members
-    # meaning the 0.5 factor can be pulled out
-=======
     n_ens = gen.shape[1]
->>>>>>> 7d468fcf
     epsilon = (1 - alpha) / 2
 
     # Term 1: mean absolute difference between each ensemble member and target
