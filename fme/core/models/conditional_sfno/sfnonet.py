# flake8: noqa
# Copied from https://github.com/ai2cm/modulus/commit/22df4a9427f5f12ff6ac891083220e7f2f54d229
# Copyright (c) 2023, NVIDIA CORPORATION & AFFILIATES. All rights reserved.
#
# Licensed under the Apache License, Version 2.0 (the "License");
# you may not use this file except in compliance with the License.
# You may obtain a copy of the License at
#
#     http://www.apache.org/licenses/LICENSE-2.0
#
# Unless required by applicable law or agreed to in writing, software
# distributed under the License is distributed on an "AS IS" BASIS,
# WITHOUT WARRANTIES OR CONDITIONS OF ANY KIND, either express or implied.
# See the License for the specific language governing permissions and
# limitations under the License.

import math
from functools import partial
<<<<<<< HEAD
from typing import Any, List, Optional, Tuple
=======
from typing import Any, Callable, List, Optional, Tuple
>>>>>>> 6fdc590b

import torch
import torch.nn as nn

# get spectral transforms from torch_harmonics
import torch_harmonics as th
from torch.utils.checkpoint import checkpoint
from typing_extensions import Literal

from .initialization import trunc_normal_

# wrap fft, to unify interface to spectral transforms
# import global convolution and non-linear spectral layers
# helpers
from .layers import (
    MLP,
    ConditionalLayerNorm,
    Context,
    ContextConfig,
    DropPath,
    SpectralAttention2d,
)
from .s2convolutions import SpectralAttentionS2, SpectralConvS2


# heuristic for finding theta_cutoff
def _compute_cutoff_radius(nlat, kernel_shape, basis_type):
    theta_cutoff_factor = {
        "piecewise linear": 0.5,
        "morlet": 0.5,
        "zernike": math.sqrt(2.0),
    }

    return (
        (kernel_shape[0] + 1)
        * theta_cutoff_factor[basis_type]
        * math.pi
        / float(nlat - 1)
    )


class DiscreteContinuousConvS2(nn.Module):
    def __init__(self, *args, **kwargs):
        super().__init__()
        self.conv = th.DiscreteContinuousConvS2(*args, **kwargs)

    def forward(self, x):
        return self.conv(x), x


class SpectralFilterLayer(nn.Module):
    """Spectral filter layer"""

    def __init__(
        self,
        forward_transform,
        inverse_transform,
        embed_dim,
        filter_type="linear",
        operator_type="block-diagonal",
        sparsity_threshold=0.0,
        use_complex_kernels=True,
        hidden_size_factor=1,
        rank=1.0,
        factorization=None,
        separable=False,
        complex_network=True,
        complex_activation="real",
        spectral_layers=1,
        drop_rate=0.0,
        filter_residual=False,
    ):
        super(SpectralFilterLayer, self).__init__()

        if filter_type == "non-linear":
            self.filter = SpectralAttentionS2(
                forward_transform,
                inverse_transform,
                embed_dim,
                operator_type=operator_type,
                sparsity_threshold=sparsity_threshold,
                hidden_size_factor=hidden_size_factor,
                complex_activation=complex_activation,
                spectral_layers=spectral_layers,
                drop_rate=drop_rate,
                bias=False,
            )

        # spectral transform is passed to the module
        elif filter_type == "linear":
            self.filter = SpectralConvS2(
                forward_transform,
                inverse_transform,
                embed_dim,
                embed_dim,
                operator_type=operator_type,
                rank=rank,
                factorization=factorization,
                separable=separable,
                bias=True,
                use_tensorly=False if factorization is None else True,
                filter_residual=filter_residual,
            )

        elif filter_type == "local":
            # heuristic for finding theta_cutoff
            theta_cutoff = 2 * _compute_cutoff_radius(
                nlat=forward_transform.nlat,
                kernel_shape=(3, 3),
                basis_type="morlet",
            )
            self.filter = DiscreteContinuousConvS2(
                embed_dim,
                embed_dim,
                in_shape=(forward_transform.nlat, forward_transform.nlon),
                out_shape=(inverse_transform.nlat, inverse_transform.nlon),
                kernel_shape=(3, 3),
                basis_type="morlet",
                basis_norm_mode="mean",
                groups=1,
                grid_in=forward_transform.grid,
                grid_out=inverse_transform.grid,
                bias=False,
                theta_cutoff=theta_cutoff,
            )
        else:
            raise (NotImplementedError)

    def forward(self, x):
        return self.filter(x)


class FourierNeuralOperatorBlock(nn.Module):
    """Fourier Neural Operator Block"""

    def __init__(
        self,
        forward_transform,
        inverse_transform,
        embed_dim,
        img_shape: Tuple[int, int],
        context_config: ContextConfig,
        filter_type="linear",
        operator_type="diagonal",
        global_layer_norm: bool = False,
        mlp_ratio=2.0,
        drop_rate=0.0,
        drop_path=0.0,
        act_layer=nn.GELU,
        sparsity_threshold=0.0,
        use_complex_kernels=True,
        rank=1.0,
        factorization=None,
        separable=False,
        inner_skip="linear",
        outer_skip=None,  # None, nn.linear or nn.Identity
        concat_skip=False,
        use_mlp=False,
        complex_network=True,
        complex_activation="real",
        spectral_layers=1,
        checkpointing=0,
        filter_residual=False,
        affine_norms=False,
    ):
        super(FourierNeuralOperatorBlock, self).__init__()

        self.input_shape_loc = img_shape
        self.output_shape_loc = img_shape

        # norm layer
        self.norm0 = ConditionalLayerNorm(
            embed_dim,
            img_shape=self.input_shape_loc,
            global_layer_norm=global_layer_norm,
            context_config=context_config,
            elementwise_affine=affine_norms,
        )

        # convolution layer
        self.filter = SpectralFilterLayer(
            forward_transform,
            inverse_transform,
            embed_dim,
            filter_type,
            operator_type,
            sparsity_threshold,
            use_complex_kernels=use_complex_kernels,
            hidden_size_factor=mlp_ratio,
            rank=rank,
            factorization=factorization,
            separable=separable,
            complex_network=complex_network,
            complex_activation=complex_activation,
            spectral_layers=spectral_layers,
            drop_rate=drop_rate,
            filter_residual=filter_residual,
        )

        if inner_skip == "linear":
            self.inner_skip = nn.Conv2d(embed_dim, embed_dim, 1, 1)
        elif inner_skip == "identity":
            self.inner_skip = nn.Identity()

        self.concat_skip = concat_skip

        if concat_skip and inner_skip is not None:
            self.inner_skip_conv = nn.Conv2d(2 * embed_dim, embed_dim, 1, bias=False)

        if filter_type == "linear" or filter_type == "real linear":
            self.act_layer = act_layer()

        # dropout
        self.drop_path = DropPath(drop_path) if drop_path > 0.0 else nn.Identity()

        # norm layer
        self.norm1 = ConditionalLayerNorm(
            embed_dim,
            img_shape=self.output_shape_loc,
            global_layer_norm=global_layer_norm,
            context_config=context_config,
            elementwise_affine=affine_norms,
        )

        if use_mlp == True:
            MLPH = MLP
            mlp_hidden_dim = int(embed_dim * mlp_ratio)
            self.mlp = MLPH(
                in_features=embed_dim,
                hidden_features=mlp_hidden_dim,
                act_layer=act_layer,
                drop_rate=drop_rate,
                checkpointing=checkpointing,
            )

        if outer_skip == "linear":
            self.outer_skip = nn.Conv2d(embed_dim, embed_dim, 1, 1)
        elif outer_skip == "identity":
            self.outer_skip = nn.Identity()

        if concat_skip and outer_skip is not None:
            self.outer_skip_conv = nn.Conv2d(2 * embed_dim, embed_dim, 1, bias=False)

    def forward(self, x, context_embedding):
        x_norm = torch.zeros_like(x)
        x_norm[..., : self.input_shape_loc[0], : self.input_shape_loc[1]] = self.norm0(
            x[..., : self.input_shape_loc[0], : self.input_shape_loc[1]],
            context_embedding,
        )
        x, residual = self.filter(x_norm)

        if hasattr(self, "inner_skip"):
            if self.concat_skip:
                x = torch.cat((x, self.inner_skip(residual)), dim=1)
                x = self.inner_skip_conv(x)
            else:
                x = x + self.inner_skip(residual)

        if hasattr(self, "act_layer"):
            x = self.act_layer(x)

        x_norm = torch.zeros_like(x)
        x_norm[..., : self.output_shape_loc[0], : self.output_shape_loc[1]] = (
            self.norm1(
                x[..., : self.output_shape_loc[0], : self.output_shape_loc[1]],
                context_embedding,
            )
        )
        x = x_norm

        if hasattr(self, "mlp"):
            x = self.mlp(x)

        x = self.drop_path(x)

        if hasattr(self, "outer_skip"):
            if self.concat_skip:
                x = torch.cat((x, self.outer_skip(residual)), dim=1)
                x = self.outer_skip_conv(x)
            else:
                x = x + self.outer_skip(residual)

        return x


class NoLayerNorm(nn.Module):
    def forward(self, x, context: Context):
        return x


def get_lat_lon_sfnonet(
    params,
    in_chans: int,
    out_chans: int,
    img_shape: Tuple[int, int],
    context_config: ContextConfig = ContextConfig(
        embed_dim_scalar=0,
        embed_dim_2d=0,
    ),
) -> "SphericalFourierNeuralOperatorNet":
    h, w = img_shape
    hard_thresholding_fraction = (
        params.hard_thresholding_fraction
        if hasattr(params, "hard_thresholding_fraction")
        else 1.0
    )
    modes_lat = int(h * hard_thresholding_fraction)
    modes_lon = int((w // 2 + 1) * hard_thresholding_fraction)
    data_grid = params.data_grid if hasattr(params, "data_grid") else "equiangular"
    trans_down = th.RealSHT(
        *img_shape, lmax=modes_lat, mmax=modes_lon, grid=data_grid
    ).float()
    itrans_up = th.InverseRealSHT(
        *img_shape, lmax=modes_lat, mmax=modes_lon, grid=data_grid
    ).float()
    trans = th.RealSHT(
        *img_shape, lmax=modes_lat, mmax=modes_lon, grid="legendre-gauss"
    ).float()
    itrans = th.InverseRealSHT(
        h, w, lmax=modes_lat, mmax=modes_lon, grid="legendre-gauss"
    ).float()

    def get_pos_embed():
        pos_embed = nn.Parameter(torch.zeros(1, params.embed_dim, h, w))
        pos_embed.is_shared_mp = ["matmul"]
        trunc_normal_(pos_embed, std=0.02)
        return pos_embed

    return SphericalFourierNeuralOperatorNet(
        params,
        img_shape=img_shape,
        in_chans=in_chans,
        out_chans=out_chans,
        context_config=context_config,
        trans_down=trans_down,
        itrans_up=itrans_up,
        trans=trans,
        itrans=itrans,
        get_pos_embed=get_pos_embed,
    )


class SphericalFourierNeuralOperatorNet(torch.nn.Module):
    """
    Spherical Fourier Neural Operator Network

    Parameters
    ----------
    params : dict
        Dictionary of parameters
    img_shape : tuple
        Shape of the input channels, by default (721, 1440)
    get_pos_embed : Callable
        Function to get the positional embedding
    trans_down : nn.Module
        Transform from input space to spectral space
    itrans_up : nn.Module
        Transform from spectral space to output space
    trans : nn.Module
        Transform from intermediate data space to spectral space
    itrans : nn.Module
        Transform from spectral space to intermediate data space
    filter_type : str, optional
        Type of filter to use ('linear', 'non-linear'), by default "non-linear"
    operator_type : str, optional
        Type of operator to use ('diaginal', 'dhconv'), by default "diagonal"
    scale_factor : int, optional
        Scale factor to use, by default 16
    in_chans : int, optional
        Number of input channels, by default 2
    out_chans : int, optional
        Number of output channels, by default 2
    embed_dim : int, optional
        Dimension of the embeddings, by default 256
    context_config : ContextConfig, optional
        Context configuration, by default
        ContextConfig(embed_dim_scalar=0, embed_dim_2d=0)
    num_layers : int, optional
        Number of layers in the network, by default 12
    use_mlp : int, optional
        Whether to use MLP, by default True
    mlp_ratio : int, optional
        Ratio of MLP to use, by default 2.0
    activation_function : str, optional
        Activation function to use, by default "gelu"
    encoder_layers : int, optional
        Number of layers in the encoder, by default 1
    pos_embed : bool, optional
        Whether to use positional embedding, by default True
    drop_rate : float, optional
        Dropout rate, by default 0.0
    drop_path_rate : float, optional
        Dropout path rate, by default 0.0
    num_blocks : int, optional
        Number of blocks in the network, by default 16
    sparsity_threshold : float, optional
        Threshold for sparsity, by default 0.0
    hard_thresholding_fraction : float, optional
        Fraction of hard thresholding to apply, by default 1.0
    use_complex_kernels : bool, optional
        Whether to use complex kernels, by default True
    big_skip : bool, optional
        Whether to use big skip connections, by default True
    rank : float, optional
        Rank of the approximation, by default 1.0
    factorization : Any, optional
        Type of factorization to use, by default None
    separable : bool, optional
        Whether to use separable convolutions, by default False
    complex_network : bool, optional
        Whether to use a complex network architecture, by default True
    complex_activation : str, optional
        Type of complex activation function to use, by default "real"
    spectral_layers : int, optional
        Number of spectral layers, by default 3
    checkpointing : int, optional
        Number of checkpointing segments, by default 0
    local_blocks: List[int], optional
        List of blocks to use local filters, by default []
    normalize_big_skip: bool, optional
        Whether to normalize the big_skip connection, by default False
    affine_norms: bool, optional
        Whether to use element-wise affine parameters in the normalization layers,
        by default False.

    Example:
    --------
    >>> from modulus.models.sfno.sfnonet import SphericalFourierNeuralOperatorNet as SFNO
    >>> model = SFNO(
    ...         params={},
    ...         img_shape=(8, 16),
    ...         scale_factor=4,
    ...         in_chans=2,
    ...         out_chans=2,
    ...         embed_dim=16,
    ...         num_layers=2,
    ...         encoder_layers=1,
    ...         num_blocks=4,
    ...         spectral_layers=2,
    ...         use_mlp=True,)
    >>> model(torch.randn(1, 2, 8, 16)).shape
    torch.Size([1, 2, 8, 16])
    """

    def __init__(
        self,
        params,
        img_shape: Tuple[int, int],
        get_pos_embed: Callable[[], nn.Parameter],
        trans_down: nn.Module,
        itrans_up: nn.Module,
        trans: nn.Module,
        itrans: nn.Module,
        filter_type: str = "linear",
        operator_type: str = "diagonal",
        scale_factor: int = 1,
        in_chans: int = 2,
        out_chans: int = 2,
        embed_dim: int = 256,
        context_config: ContextConfig = ContextConfig(
            embed_dim_scalar=0,
            embed_dim_labels=0,
            embed_dim_noise=0,
        ),
        global_layer_norm: bool = False,
        num_layers: int = 12,
        use_mlp: int = True,
        mlp_ratio: float = 2.0,
        activation_function: str = "gelu",
        encoder_layers: int = 1,
        pos_embed: bool = True,
        drop_rate: float = 0.0,
        drop_path_rate: float = 0.0,
        num_blocks: int = 16,
        sparsity_threshold: float = 0.0,
        hard_thresholding_fraction: float = 1.0,
        use_complex_kernels: bool = True,
        big_skip: bool = True,
        rank: float = 1.0,
        factorization: Any = None,
        separable: bool = False,
        complex_network: bool = True,
        complex_activation: str = "real",
        spectral_layers: int = 3,
        checkpointing: int = 0,
        filter_residual: bool = False,
        filter_output: bool = False,
        local_blocks: Optional[List[int]] = None,
        normalize_big_skip: bool = False,
        affine_norms: bool = False,
    ):
        super(SphericalFourierNeuralOperatorNet, self).__init__()

        self.params = params
        self.filter_type = (
            params.filter_type if hasattr(params, "filter_type") else filter_type
        )
        self.filter_residual = (
            params.filter_residual
            if hasattr(params, "filter_residual")
            else filter_residual
        )
        self.filter_output = (
            params.filter_output if hasattr(params, "filter_output") else filter_output
        )
        self.mlp_ratio = params.mlp_ratio if hasattr(params, "mlp_ratio") else mlp_ratio
        self.operator_type = (
            params.operator_type if hasattr(params, "operator_type") else operator_type
        )
        self.img_shape = (
            (params.img_shape_x, params.img_shape_y)
            if hasattr(params, "img_shape_x") and hasattr(params, "img_shape_y")
            else img_shape
        )
        self.scale_factor = (
            params.scale_factor if hasattr(params, "scale_factor") else scale_factor
        )
        if self.scale_factor != 1:
            raise NotImplementedError(
                "scale factor must be 1 as it is not implemented for "
                "conditional layer normalization"
            )
        self.global_layer_norm = (
            params.global_layer_norm
            if hasattr(params, "global_layer_norm")
            else global_layer_norm
        )
        self.in_chans = (
            params.N_in_channels if hasattr(params, "N_in_channels") else in_chans
        )
        self.out_chans = (
            params.N_out_channels if hasattr(params, "N_out_channels") else out_chans
        )
        self.embed_dim = self.num_features = (
            params.embed_dim if hasattr(params, "embed_dim") else embed_dim
        )
        self.num_layers = (
            params.num_layers if hasattr(params, "num_layers") else num_layers
        )
        self.num_blocks = (
            params.num_blocks if hasattr(params, "num_blocks") else num_blocks
        )
        self.hard_thresholding_fraction = (
            params.hard_thresholding_fraction
            if hasattr(params, "hard_thresholding_fraction")
            else hard_thresholding_fraction
        )
        self.use_mlp = params.use_mlp if hasattr(params, "use_mlp") else use_mlp
        self.activation_function = (
            params.activation_function
            if hasattr(params, "activation_function")
            else activation_function
        )
        self.encoder_layers = (
            params.encoder_layers
            if hasattr(params, "encoder_layers")
            else encoder_layers
        )
        self.pos_embed = params.pos_embed if hasattr(params, "pos_embed") else pos_embed
        self.big_skip = params.big_skip if hasattr(params, "big_skip") else big_skip
        self.rank = params.rank if hasattr(params, "rank") else rank
        self.factorization = (
            params.factorization if hasattr(params, "factorization") else factorization
        )
        self.separable = params.separable if hasattr(params, "separable") else separable
        self.complex_network = (
            params.complex_network
            if hasattr(params, "complex_network")
            else complex_network
        )
        self.complex_activation = (
            params.complex_activation
            if hasattr(params, "complex_activation")
            else complex_activation
        )
        self.spectral_layers = (
            params.spectral_layers
            if hasattr(params, "spectral_layers")
            else spectral_layers
        )
        self.checkpointing = (
            params.checkpointing if hasattr(params, "checkpointing") else checkpointing
        )
        local_blocks = (
            params.local_blocks if hasattr(params, "local_blocks") else local_blocks
        )
        if local_blocks is not None:
            self.local_blocks = [i for i in range(self.num_layers) if i in local_blocks]
        else:
            self.local_blocks = []
        normalize_big_skip = (
            params.normalize_big_skip
            if hasattr(params, "normalize_big_skip")
            else normalize_big_skip
        )
        self.affine_norms = (
            params.affine_norms if hasattr(params, "affine_norms") else affine_norms
        )

        # no global padding because we removed the horizontal distributed code
        self.padding = (0, 0)

        self.trans_down = trans_down
        self.itrans_up = itrans_up
        self.trans = trans
        self.itrans = itrans

        if self.filter_residual:
            self.residual_filter_down = self.trans_down
            self.residual_filter_up = self.itrans_up
        else:
            self.residual_filter_down = nn.Identity()
            self.residual_filter_up = nn.Identity()

        if self.filter_output:
            self.filter_output_down = self.trans_down
            self.filter_output_up = self.itrans_up
        else:
            self.filter_output_down = nn.Identity()
            self.filter_output_up = nn.Identity()

        # determine activation function
        if self.activation_function == "relu":
            self.activation_function = nn.ReLU
        elif self.activation_function == "gelu":
            self.activation_function = nn.GELU
        elif self.activation_function == "silu":
            self.activation_function = nn.SiLU
        else:
            raise ValueError(f"Unknown activation function {self.activation_function}")

        # encoder
        encoder_hidden_dim = self.embed_dim
        current_dim = self.in_chans
        encoder_modules = []
        for i in range(self.encoder_layers):
            encoder_modules.append(
                nn.Conv2d(current_dim, encoder_hidden_dim, 1, bias=True)
            )
            encoder_modules.append(self.activation_function())
            current_dim = encoder_hidden_dim
        encoder_modules.append(nn.Conv2d(current_dim, self.embed_dim, 1, bias=False))
        self.encoder = nn.Sequential(*encoder_modules)

        # dropout
        self.pos_drop = nn.Dropout(p=drop_rate) if drop_rate > 0.0 else nn.Identity()
        dpr = [x.item() for x in torch.linspace(0, drop_path_rate, self.num_layers)]

        # FNO blocks
        self.blocks = nn.ModuleList([])
        for i in range(self.num_layers):
            if i in self.local_blocks:
                block_filter_type = "local"
            else:
                block_filter_type = self.filter_type

            first_layer = i == 0
            last_layer = i == self.num_layers - 1

            forward_transform = self.trans_down if first_layer else self.trans
            inverse_transform = self.itrans_up if last_layer else self.itrans

            inner_skip = "linear"
            outer_skip = "identity"

            block = FourierNeuralOperatorBlock(
                forward_transform,
                inverse_transform,
                self.embed_dim,
                img_shape=self.img_shape,
                context_config=context_config,
                filter_type=block_filter_type,
                operator_type=self.operator_type,
                mlp_ratio=self.mlp_ratio,
                drop_rate=drop_rate,
                drop_path=dpr[i],
                act_layer=self.activation_function,
                sparsity_threshold=sparsity_threshold,
                global_layer_norm=self.global_layer_norm,
                use_complex_kernels=use_complex_kernels,
                inner_skip=inner_skip,
                outer_skip=outer_skip,
                use_mlp=self.use_mlp,
                rank=self.rank,
                factorization=self.factorization,
                separable=self.separable,
                complex_network=self.complex_network,
                complex_activation=self.complex_activation,
                spectral_layers=self.spectral_layers,
                checkpointing=self.checkpointing,
                filter_residual=self.filter_residual,
                affine_norms=self.affine_norms,
            )

            self.blocks.append(block)

        # decoder
        decoder_hidden_dim = self.embed_dim
        current_dim = self.embed_dim + self.big_skip * self.in_chans
        decoder_modules = []
        for i in range(self.encoder_layers):
            decoder_modules.append(
                nn.Conv2d(current_dim, decoder_hidden_dim, 1, bias=True)
            )
            decoder_modules.append(self.activation_function())
            current_dim = decoder_hidden_dim
        decoder_modules.append(nn.Conv2d(current_dim, self.out_chans, 1, bias=False))
        self.decoder = nn.Sequential(*decoder_modules)

        # learned position embedding
        if self.pos_embed:
            self.pos_embed = get_pos_embed()

        self.apply(self._init_weights)
        if normalize_big_skip:
            self.norm_big_skip = ConditionalLayerNorm(
                in_chans,
                img_shape=self.img_shape,
                global_layer_norm=global_layer_norm,
                context_config=context_config,
                elementwise_affine=self.affine_norms,
            )
        else:
            self.norm_big_skip = NoLayerNorm()

    def _init_weights(self, m):
        """Helper routine for weight initialization"""
        if isinstance(m, nn.Linear) or isinstance(m, nn.Conv2d):
            trunc_normal_(m.weight, std=0.02)
            if m.bias is not None:
                nn.init.constant_(m.bias, 0)
        elif isinstance(m, ConditionalLayerNorm):
            m.reset_parameters()

    @torch.jit.ignore
    def no_weight_decay(self):  # pragma: no cover
        """Helper"""
        return {"pos_embed", "cls_token"}

    def _forward_features(self, x: torch.Tensor, context: Context):
        for blk in self.blocks:
            if self.checkpointing >= 3:
                x = checkpoint(blk, x, context)
            else:
                x = blk(x, context)

        return x

    def forward(self, x: torch.Tensor, context: Context):
        # save big skip
        if self.big_skip:
            residual = self.residual_filter_up(self.residual_filter_down(x))
            residual = self.norm_big_skip(residual, context=context)

        if self.checkpointing >= 1:
            x = checkpoint(self.encoder, x)
        else:
            x = self.encoder(x)

        if hasattr(self, "pos_embed"):
            # old way of treating unequally shaped weights
            x = x + self.pos_embed

        # maybe clean the padding just in case

        x = self.pos_drop(x)

        x = self._forward_features(x, context)

        if self.big_skip:
            x = torch.cat((x, residual), dim=1)

        if self.checkpointing >= 1:
            x = checkpoint(self.decoder, x)
        else:
            x = self.decoder(x)

        x = self.filter_output_up(self.filter_output_down(x))

        return x<|MERGE_RESOLUTION|>--- conflicted
+++ resolved
@@ -16,11 +16,7 @@
 
 import math
 from functools import partial
-<<<<<<< HEAD
-from typing import Any, List, Optional, Tuple
-=======
 from typing import Any, Callable, List, Optional, Tuple
->>>>>>> 6fdc590b
 
 import torch
 import torch.nn as nn
@@ -318,7 +314,8 @@
     img_shape: Tuple[int, int],
     context_config: ContextConfig = ContextConfig(
         embed_dim_scalar=0,
-        embed_dim_2d=0,
+        embed_dim_noise=0,
+        embed_dim_labels=0,
     ),
 ) -> "SphericalFourierNeuralOperatorNet":
     h, w = img_shape
