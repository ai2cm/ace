import copy
from typing import Literal

import pytest
import torch
import torch.nn as nn
import torch.random
import yaml

import fme
from fme.core.optimization import (
    Checkpoint,
    CheckpointConfig,
    NoCheckpoint,
    NullOptimization,
    Optimization,
)
from fme.core.scheduler import SchedulerConfig, SequentialSchedulerConfig


@pytest.mark.parametrize("scheduler", [None, "CosineAnnealingLR"])
@pytest.mark.parametrize("enable_amp", [False, True])
def test_optimization_reload(
    scheduler: Literal["CosineAnnealingLR"] | None,
    enable_amp: bool,
):
    """
    Test that when we save and reload the optimizer, we get an identical
    final training result as if we didn't save and reload.
    """
    torch.manual_seed(0)
    optimizer_type: Literal["Adam", "FusedAdam"] = "Adam"
    lr = 0.001
    max_epochs = 10  # final epoch
    checkpoint_epoch = 5  # epoch where we will save and later restart training
    # set up a toy single-layer model with random training data to optimize
    model = nn.Linear(1, 1).to(fme.get_device())
    x = torch.randn(100, 1).to(fme.get_device())
    if scheduler == "CosineAnnealingLR":
        scheduler_config = SchedulerConfig(
            type="CosineAnnealingLR",
            kwargs={"T_max": max_epochs},
        )
    elif scheduler is None:
        scheduler_config = SchedulerConfig()
    else:
        raise NotImplementedError()
    optimization = Optimization(
        parameters=model.parameters(),
        optimizer_type=optimizer_type,
        lr=lr,
        max_epochs=max_epochs,
        scheduler=scheduler_config,
        enable_automatic_mixed_precision=enable_amp,
        kwargs={},
    )
    # train the model
    optimization.set_mode(nn.ModuleList([model]))
    model_intermediate_state = None
    for i in range(max_epochs):
        if i == checkpoint_epoch:
            # save the state
            intermediate_state = yaml.dump(optimization.get_state())
            # save the model weights
            model_intermediate_state = copy.deepcopy(model.state_dict())
        loss = model(x).sum()
        optimization.accumulate_loss(loss)
        optimization.step_weights()
        if scheduler is not None:
            optimization.step_scheduler(loss.item())
    model_first_final_state = copy.deepcopy(model.state_dict())
    # reset the model
    model = nn.Linear(1, 1).to(fme.get_device())
    # reload the model weights
    model.load_state_dict(model_intermediate_state)
    # reload the state
    optimization = Optimization(
        parameters=model.parameters(),
        optimizer_type=optimizer_type,
        lr=lr,
        max_epochs=max_epochs,
        scheduler=scheduler_config,
        enable_automatic_mixed_precision=enable_amp,
        kwargs={},
    )
    optimization.load_state(yaml.load(intermediate_state, Loader=yaml.CLoader))
    # train the model again
    optimization.set_mode(nn.ModuleList([model]))
    for i in range(max_epochs - checkpoint_epoch):
        loss = model(x).sum()
        optimization.accumulate_loss(loss)
        optimization.step_weights()
        if scheduler is not None:
            optimization.step_scheduler(loss.item())
    model_second_final_state = model.state_dict()
    # check that the final weights are the same
    for k in model_first_final_state.keys():
        assert torch.allclose(model_first_final_state[k], model_second_final_state[k])


def test_adam_reload():
    """
    Test that when we save and reload the Adam optimizer, we get an identical
    final training result as if we didn't save and reload.

    This is an external dependency test only.
    """
    torch.manual_seed(0)
    lr = 0.001
    max_epochs = 6  # final epoch
    checkpoint_epoch = 3  # epoch where we will save and later restart training
    # set up a toy single-layer model with random training data to optimize
    model = nn.Linear(1, 1).to(fme.get_device())
    x = torch.randn(100, 1).to(fme.get_device())

    optimizer = torch.optim.Adam(model.parameters(), lr=lr)
    model_intermediate_state = None
    # train the model
    for i in range(max_epochs):
        if i == checkpoint_epoch:
            # save the state
            intermediate_state = yaml.dump(optimizer.state_dict())
            # save the model weights
            model_intermediate_state = copy.deepcopy(model.state_dict())
        loss = model(x).sum()
        loss.backward()
        optimizer.step()
        optimizer.zero_grad()
    model_first_final_state = copy.deepcopy(model.state_dict())
    # reset the model
    model = nn.Linear(1, 1).to(fme.get_device())
    # reload the model weights
    model.load_state_dict(model_intermediate_state)
    # reload the state
    optimizer = torch.optim.Adam(model.parameters(), lr=lr)
    optimizer.load_state_dict(yaml.load(intermediate_state, Loader=yaml.CLoader))
    # train the model again
    for i in range(max_epochs - checkpoint_epoch):
        loss = model(x).sum()
        loss.backward()
        optimizer.step()
        optimizer.zero_grad()
    model_second_final_state = model.state_dict()
    # check that the final weights are the same
    for k in model_first_final_state.keys():
        assert torch.allclose(model_first_final_state[k], model_second_final_state[k])


def test_null_optimization_accumulates_loss():
    optimizer = NullOptimization()
    optimizer.accumulate_loss(torch.tensor(1.0))
    optimizer.accumulate_loss(torch.tensor(2.0))
    assert optimizer.get_accumulated_loss() == torch.tensor(3.0)
    optimizer.step_weights()
    assert optimizer.get_accumulated_loss() == torch.tensor(0.0)


def test_adam_optimization_accumulates_loss():
    model = nn.Linear(1, 1).to(fme.get_device())
    input = torch.randn(100, 1).to(fme.get_device())
    output = model(input)
    loss = output.sum()
    optimizer = Optimization(
        parameters=model.parameters(),
        optimizer_type="Adam",
        lr=0.001,
        max_epochs=10,
        scheduler=SchedulerConfig(),
        enable_automatic_mixed_precision=False,
        kwargs={},
    )
    optimizer.accumulate_loss(loss)
    optimizer.accumulate_loss(loss)
    assert optimizer.get_accumulated_loss() == loss * 2
    optimizer.step_weights()
    assert optimizer.get_accumulated_loss() == torch.tensor(0.0)


@pytest.mark.parametrize("use_gradient_accumulation", [True, False])
def test_detach_if_using_gradient_accumulation(use_gradient_accumulation: bool):
    model = nn.Linear(1, 1).to(fme.get_device())
    a = torch.randn(10, 1).to(fme.get_device())
    data = {"a": model(a)}
    optimizer = Optimization(
        parameters=model.parameters(),
        optimizer_type="Adam",
        lr=0.001,
        max_epochs=10,
        scheduler=SchedulerConfig(),
        enable_automatic_mixed_precision=False,
        use_gradient_accumulation=use_gradient_accumulation,
        kwargs={},
    )
    data = optimizer.detach_if_using_gradient_accumulation(data)
    assert data["a"].requires_grad == (not use_gradient_accumulation)


def test_change_identical_with_or_without_gradient_accumulation():
    def get_change(use_gradient_accumulation: bool):
        model = nn.Linear(1, 1).to(fme.get_device())
        model.load_state_dict(
            {
                "weight": torch.ones(1, 1).to(fme.get_device()),
                "bias": torch.zeros(1).to(fme.get_device()),
            }
        )
        optimizer = Optimization(
            parameters=model.parameters(),
            optimizer_type="Adam",
            lr=0.001,
            max_epochs=10,
            scheduler=SchedulerConfig(),
            enable_automatic_mixed_precision=False,
            use_gradient_accumulation=use_gradient_accumulation,
            kwargs={},
        )
        a = torch.ones(10, 1).to(fme.get_device())
        loss = model(a).sum()
        optimizer.accumulate_loss(loss)
        loss = model(a).sum()
        optimizer.accumulate_loss(loss)
        optimizer.step_weights()
        return model.state_dict()

    state_with_gradient_accumulation = get_change(True)
    state_without_gradient_accumulation = get_change(False)
    assert state_with_gradient_accumulation == state_without_gradient_accumulation


@pytest.mark.parametrize("after_n_forward_steps", [0, 1, 2])
@pytest.mark.parametrize("step", [0, 1, 2])
def test_checkpoint(after_n_forward_steps: int, step: int):
    config = CheckpointConfig(after_n_forward_steps=after_n_forward_steps)
    checkpoint = config.build(step)
    if step >= after_n_forward_steps:
        assert isinstance(checkpoint, Checkpoint)
    else:
        assert isinstance(checkpoint, NoCheckpoint)


def test_sequential_scheduler_trapezoid():
    """
    Test SequentialSchedulerConfig implements a trapezoid learning rate schedule:
    linear warmup -> constant -> linear cooldown.

    This tests the schedule described in "Scaling Laws and Compute-Optimal
    Training Beyond Fixed Training Durations" (Hägele et al., 2024).
    """
    torch.manual_seed(0)
    max_epochs = 20
    warmup_steps = 5
    constant_steps = 10
    cooldown_steps = 5

    # Create trapezoid schedule: warmup -> constant -> cooldown
    warmup_scheduler = SchedulerConfig(
        type="LinearLR",
        kwargs={"start_factor": 0.1, "end_factor": 1.0, "total_iters": warmup_steps},
<<<<<<< HEAD
        steps_per_iteration=True,
=======
        step_each_iteration=True,
>>>>>>> c458e487
    )
    # ConstantLR keeps the LR constant at the current level
    constant_scheduler = SchedulerConfig(
        type="ConstantLR",
        kwargs={"factor": 1.0, "total_iters": constant_steps},
<<<<<<< HEAD
        steps_per_iteration=True,
=======
        step_each_iteration=True,
>>>>>>> c458e487
    )
    # LinearLR for cooldown from current LR to 0
    cooldown_scheduler = SchedulerConfig(
        type="LinearLR",
        kwargs={"start_factor": 1.0, "end_factor": 0.1, "total_iters": cooldown_steps},
<<<<<<< HEAD
        steps_per_iteration=True,
=======
        step_each_iteration=True,
>>>>>>> c458e487
    )

    sequential_scheduler = SequentialSchedulerConfig(
        schedulers=[warmup_scheduler, constant_scheduler, cooldown_scheduler],
        milestones=[warmup_steps, warmup_steps + constant_steps],
    )

    # Create model and optimizer to test the scheduler
    model = nn.Linear(1, 1).to(fme.get_device())
    optimization = Optimization(
        parameters=model.parameters(),
        optimizer_type="Adam",
        lr=0.01,  # base learning rate
        max_epochs=max_epochs,
        scheduler=sequential_scheduler,
        enable_automatic_mixed_precision=False,
        kwargs={},
    )

    learning_rates = []
    x = torch.randn(10, 1).to(fme.get_device())

    # Simulate training with per-step scheduling
    total_steps = warmup_steps + constant_steps + cooldown_steps
    for step in range(total_steps):
        lr_before = optimization.learning_rate
        learning_rates.append(lr_before)

        # Simulate training step
        loss = model(x).sum()
        optimization.accumulate_loss(loss)
        optimization.step_weights()
<<<<<<< HEAD
        # Step scheduler per iteration (no valid_loss)
        optimization.step_scheduler(valid_loss=None)
=======
        # Step scheduler each iteration
        optimization.step_scheduler(is_iteration=True)
>>>>>>> c458e487

    # Verify trapezoid shape
    # Warmup phase: LR should increase
    for i in range(1, warmup_steps):
        assert (
            learning_rates[i] >= learning_rates[i - 1]
        ), f"LR should increase during warmup at step {i}"

    # Constant phase: LR should remain relatively stable
    constant_start = warmup_steps
    constant_end = warmup_steps + constant_steps
    constant_lr = learning_rates[constant_start]
    for i in range(constant_start + 1, min(constant_end, len(learning_rates))):
        # Allow small numerical differences due to floating point precision
        assert (
            abs(learning_rates[i] - constant_lr) < 1e-6
        ), f"LR should be constant during plateau at step {i}"

    # Cooldown phase: LR should decrease
    cooldown_start = warmup_steps + constant_steps
    for i in range(cooldown_start + 1, len(learning_rates)):
        assert (
            learning_rates[i] <= learning_rates[i - 1]
        ), f"LR should decrease during cooldown at step {i}"

    # Verify overall trapezoid shape properties
    assert (
        learning_rates[0] < learning_rates[warmup_steps - 1]
    ), "LR should be higher after warmup"
    assert (
        learning_rates[-1] < learning_rates[cooldown_start]
    ), "LR should be lower after cooldown"


def test_sequential_scheduler_reload():
    """
    Test that SequentialSchedulerConfig can be saved and reloaded correctly
    during training, similar to the existing scheduler reload test.
    """
    torch.manual_seed(0)
    max_epochs = 10
    checkpoint_epoch = 5

    # Create a simple 2-phase sequential scheduler
    phase1_scheduler = SchedulerConfig(
        type="LinearLR",
        kwargs={"start_factor": 0.5, "end_factor": 1.0, "total_iters": 5},
    )
    phase2_scheduler = SchedulerConfig(
        type="LinearLR",
        kwargs={"start_factor": 1.0, "end_factor": 0.1, "total_iters": 5},
    )

    sequential_scheduler = SequentialSchedulerConfig(
        schedulers=[phase1_scheduler, phase2_scheduler], milestones=[5]
    )

    # Set up model and training
    model = nn.Linear(1, 1).to(fme.get_device())
    x = torch.randn(100, 1).to(fme.get_device())

    optimization = Optimization(
        parameters=model.parameters(),
        optimizer_type="Adam",
        lr=0.001,
        max_epochs=max_epochs,
        scheduler=sequential_scheduler,
        enable_automatic_mixed_precision=False,
        kwargs={},
    )

    # Train with checkpoint
    optimization.set_mode(nn.ModuleList([model]))
    model_intermediate_state = None
    for i in range(max_epochs):
        if i == checkpoint_epoch:
            intermediate_state = yaml.dump(optimization.get_state())
            model_intermediate_state = copy.deepcopy(model.state_dict())
        loss = model(x).sum()
        optimization.accumulate_loss(loss)
        optimization.step_weights()
<<<<<<< HEAD
        optimization.step_scheduler(loss.item())
=======
        optimization.step_scheduler(loss.item(), is_iteration=False)
>>>>>>> c458e487
    model_first_final_state = copy.deepcopy(model.state_dict())

    # Reset and reload
    model = nn.Linear(1, 1).to(fme.get_device())
    model.load_state_dict(model_intermediate_state)

    optimization = Optimization(
        parameters=model.parameters(),
        optimizer_type="Adam",
        lr=0.001,
        max_epochs=max_epochs,
        scheduler=sequential_scheduler,
        enable_automatic_mixed_precision=False,
        kwargs={},
    )
    optimization.load_state(yaml.load(intermediate_state, Loader=yaml.CLoader))

    # Continue training
    optimization.set_mode(nn.ModuleList([model]))
    for i in range(max_epochs - checkpoint_epoch):
        loss = model(x).sum()
        optimization.accumulate_loss(loss)
        optimization.step_weights()
<<<<<<< HEAD
        optimization.step_scheduler(loss.item())
=======
        optimization.step_scheduler(loss.item(), is_iteration=False)
>>>>>>> c458e487
    model_second_final_state = model.state_dict()

    # Verify identical final states
    for k in model_first_final_state.keys():
        assert torch.allclose(model_first_final_state[k], model_second_final_state[k])


def test_scheduler_step_timing():
    """
    Test that schedulers step at the correct timing based on
<<<<<<< HEAD
    steps_per_iteration setting.
=======
    step_each_iteration setting.
>>>>>>> c458e487

    """
    model = nn.Linear(1, 1).to(fme.get_device())

    # Test per-iteration stepping
    per_iteration_scheduler = SchedulerConfig(
<<<<<<< HEAD
        type="StepLR", kwargs={"step_size": 2, "gamma": 0.5}, steps_per_iteration=True
=======
        type="StepLR", kwargs={"step_size": 2, "gamma": 0.5}, step_each_iteration=True
>>>>>>> c458e487
    )

    optimization = Optimization(
        parameters=model.parameters(),
        optimizer_type="Adam",
        lr=0.1,
        max_epochs=5,
        scheduler=per_iteration_scheduler,
        enable_automatic_mixed_precision=False,
        kwargs={},
    )

    # Initial LR
    initial_lr = optimization.learning_rate

<<<<<<< HEAD
    # Step scheduler per iteration (should step)
    optimization.step_scheduler(valid_loss=None)
    optimization.step_scheduler(valid_loss=None)  # 2 steps, should trigger StepLR
    lr_after_iterations = optimization.learning_rate

    # Step scheduler per epoch (should not step since steps_per_iteration=True)
    optimization.step_scheduler(valid_loss=0.5)
=======
    # Step scheduler each iteration
    optimization.step_scheduler(valid_loss=None, is_iteration=True)
    optimization.step_scheduler(
        valid_loss=None, is_iteration=True
    )  # 2 steps, should trigger StepLR
    lr_after_iterations = optimization.learning_rate

    # Step scheduler per epoch (should not step since step_each_iteration=True)
    optimization.step_scheduler(valid_loss=0.5, is_iteration=False)
>>>>>>> c458e487
    lr_after_epoch = optimization.learning_rate

    # Verify per-iteration stepping worked but per-epoch didn't
    assert (
        lr_after_iterations < initial_lr
    ), "LR should decrease after per-iteration steps"
    assert (
        lr_after_epoch == lr_after_iterations
<<<<<<< HEAD
    ), "LR should not change on per-epoch step when steps_per_iteration=True"
=======
    ), "LR should not change on per-epoch step when step_each_iteration=True"
>>>>>>> c458e487

    # Test per-epoch stepping
    model = nn.Linear(1, 1).to(fme.get_device())
    per_epoch_scheduler = SchedulerConfig(
<<<<<<< HEAD
        type="StepLR", kwargs={"step_size": 1, "gamma": 0.5}, steps_per_iteration=False
=======
        type="StepLR", kwargs={"step_size": 1, "gamma": 0.5}, step_each_iteration=False
>>>>>>> c458e487
    )

    optimization = Optimization(
        parameters=model.parameters(),
        optimizer_type="Adam",
        lr=0.1,
        max_epochs=5,
        scheduler=per_epoch_scheduler,
        enable_automatic_mixed_precision=False,
        kwargs={},
    )

    initial_lr = optimization.learning_rate

<<<<<<< HEAD
    # Step scheduler per iteration (should not step since steps_per_iteration=False)
    optimization.step_scheduler()
    lr_after_iteration = optimization.learning_rate

    # Step scheduler per epoch (should step)
    optimization.step_scheduler(valid_loss=0.5)
=======
    # Step scheduler each iteration (should not step since step_each_iteration=False)
    optimization.step_scheduler(is_iteration=True)
    lr_after_iteration = optimization.learning_rate

    # Step scheduler per epoch (should step)
    optimization.step_scheduler(is_iteration=False)
>>>>>>> c458e487
    lr_after_epoch = optimization.learning_rate

    # Verify per-epoch stepping worked but per-iteration didn't
    assert (
        lr_after_iteration == initial_lr
<<<<<<< HEAD
    ), "LR should not change on per-iteration step when steps_per_iteration=False"
=======
    ), "LR should not change on per-iteration step when step_each_iteration=False"
>>>>>>> c458e487
    assert lr_after_epoch < initial_lr, "LR should decrease after per-epoch step"<|MERGE_RESOLUTION|>--- conflicted
+++ resolved
@@ -256,31 +256,19 @@
     warmup_scheduler = SchedulerConfig(
         type="LinearLR",
         kwargs={"start_factor": 0.1, "end_factor": 1.0, "total_iters": warmup_steps},
-<<<<<<< HEAD
-        steps_per_iteration=True,
-=======
         step_each_iteration=True,
->>>>>>> c458e487
     )
     # ConstantLR keeps the LR constant at the current level
     constant_scheduler = SchedulerConfig(
         type="ConstantLR",
         kwargs={"factor": 1.0, "total_iters": constant_steps},
-<<<<<<< HEAD
-        steps_per_iteration=True,
-=======
         step_each_iteration=True,
->>>>>>> c458e487
     )
     # LinearLR for cooldown from current LR to 0
     cooldown_scheduler = SchedulerConfig(
         type="LinearLR",
         kwargs={"start_factor": 1.0, "end_factor": 0.1, "total_iters": cooldown_steps},
-<<<<<<< HEAD
-        steps_per_iteration=True,
-=======
         step_each_iteration=True,
->>>>>>> c458e487
     )
 
     sequential_scheduler = SequentialSchedulerConfig(
@@ -313,13 +301,8 @@
         loss = model(x).sum()
         optimization.accumulate_loss(loss)
         optimization.step_weights()
-<<<<<<< HEAD
-        # Step scheduler per iteration (no valid_loss)
-        optimization.step_scheduler(valid_loss=None)
-=======
         # Step scheduler each iteration
         optimization.step_scheduler(is_iteration=True)
->>>>>>> c458e487
 
     # Verify trapezoid shape
     # Warmup phase: LR should increase
@@ -401,11 +384,7 @@
         loss = model(x).sum()
         optimization.accumulate_loss(loss)
         optimization.step_weights()
-<<<<<<< HEAD
-        optimization.step_scheduler(loss.item())
-=======
         optimization.step_scheduler(loss.item(), is_iteration=False)
->>>>>>> c458e487
     model_first_final_state = copy.deepcopy(model.state_dict())
 
     # Reset and reload
@@ -429,11 +408,7 @@
         loss = model(x).sum()
         optimization.accumulate_loss(loss)
         optimization.step_weights()
-<<<<<<< HEAD
-        optimization.step_scheduler(loss.item())
-=======
         optimization.step_scheduler(loss.item(), is_iteration=False)
->>>>>>> c458e487
     model_second_final_state = model.state_dict()
 
     # Verify identical final states
@@ -444,22 +419,14 @@
 def test_scheduler_step_timing():
     """
     Test that schedulers step at the correct timing based on
-<<<<<<< HEAD
-    steps_per_iteration setting.
-=======
     step_each_iteration setting.
->>>>>>> c458e487
 
     """
     model = nn.Linear(1, 1).to(fme.get_device())
 
     # Test per-iteration stepping
     per_iteration_scheduler = SchedulerConfig(
-<<<<<<< HEAD
-        type="StepLR", kwargs={"step_size": 2, "gamma": 0.5}, steps_per_iteration=True
-=======
         type="StepLR", kwargs={"step_size": 2, "gamma": 0.5}, step_each_iteration=True
->>>>>>> c458e487
     )
 
     optimization = Optimization(
@@ -475,15 +442,6 @@
     # Initial LR
     initial_lr = optimization.learning_rate
 
-<<<<<<< HEAD
-    # Step scheduler per iteration (should step)
-    optimization.step_scheduler(valid_loss=None)
-    optimization.step_scheduler(valid_loss=None)  # 2 steps, should trigger StepLR
-    lr_after_iterations = optimization.learning_rate
-
-    # Step scheduler per epoch (should not step since steps_per_iteration=True)
-    optimization.step_scheduler(valid_loss=0.5)
-=======
     # Step scheduler each iteration
     optimization.step_scheduler(valid_loss=None, is_iteration=True)
     optimization.step_scheduler(
@@ -493,7 +451,6 @@
 
     # Step scheduler per epoch (should not step since step_each_iteration=True)
     optimization.step_scheduler(valid_loss=0.5, is_iteration=False)
->>>>>>> c458e487
     lr_after_epoch = optimization.learning_rate
 
     # Verify per-iteration stepping worked but per-epoch didn't
@@ -502,20 +459,12 @@
     ), "LR should decrease after per-iteration steps"
     assert (
         lr_after_epoch == lr_after_iterations
-<<<<<<< HEAD
-    ), "LR should not change on per-epoch step when steps_per_iteration=True"
-=======
     ), "LR should not change on per-epoch step when step_each_iteration=True"
->>>>>>> c458e487
 
     # Test per-epoch stepping
     model = nn.Linear(1, 1).to(fme.get_device())
     per_epoch_scheduler = SchedulerConfig(
-<<<<<<< HEAD
-        type="StepLR", kwargs={"step_size": 1, "gamma": 0.5}, steps_per_iteration=False
-=======
         type="StepLR", kwargs={"step_size": 1, "gamma": 0.5}, step_each_iteration=False
->>>>>>> c458e487
     )
 
     optimization = Optimization(
@@ -530,29 +479,16 @@
 
     initial_lr = optimization.learning_rate
 
-<<<<<<< HEAD
-    # Step scheduler per iteration (should not step since steps_per_iteration=False)
-    optimization.step_scheduler()
-    lr_after_iteration = optimization.learning_rate
-
-    # Step scheduler per epoch (should step)
-    optimization.step_scheduler(valid_loss=0.5)
-=======
     # Step scheduler each iteration (should not step since step_each_iteration=False)
     optimization.step_scheduler(is_iteration=True)
     lr_after_iteration = optimization.learning_rate
 
     # Step scheduler per epoch (should step)
     optimization.step_scheduler(is_iteration=False)
->>>>>>> c458e487
     lr_after_epoch = optimization.learning_rate
 
     # Verify per-epoch stepping worked but per-iteration didn't
     assert (
         lr_after_iteration == initial_lr
-<<<<<<< HEAD
-    ), "LR should not change on per-iteration step when steps_per_iteration=False"
-=======
     ), "LR should not change on per-iteration step when step_each_iteration=False"
->>>>>>> c458e487
     assert lr_after_epoch < initial_lr, "LR should decrease after per-epoch step"