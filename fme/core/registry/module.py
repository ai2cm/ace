import abc
import dataclasses
from collections.abc import Callable, Mapping

# we use Type to distinguish from type attr of ModuleSelector
from typing import Any, ClassVar, Type  # noqa: UP035

import dacite
import torch
from torch import nn

<<<<<<< HEAD
from fme.core.labels import BatchLabels, LabelEncoder
=======
from fme.core.dataset_info import DatasetInfo
>>>>>>> 4772d67b

from .registry import Registry


@dataclasses.dataclass
class ModuleConfig(abc.ABC):
    """
    Builds a nn.Module given information about the input and output channels
    and dataset information.

    This is a "Config" as in practice it is a dataclass loaded directly from yaml,
    allowing us to specify details of the network architecture in a config file.
    """

    @abc.abstractmethod
    def build(
        self,
        n_in_channels: int,
        n_out_channels: int,
<<<<<<< HEAD
        n_labels: int,
        img_shape: tuple[int, int],
=======
        dataset_info: DatasetInfo,
>>>>>>> 4772d67b
    ) -> nn.Module:
        """
        Build a nn.Module given information about the input and output channels
        and the dataset.

        Args:
            n_in_channels: number of input channels
            n_out_channels: number of output channels
<<<<<<< HEAD
            n_labels: number of labels
            img_shape: shape of last two dimensions of data, e.g. latitude and
                longitude.
=======
            dataset_info: Information about the dataset, including img_shape,
                horizontal coordinates, vertical coordinate, etc.
>>>>>>> 4772d67b

        Returns:
            a nn.Module
        """
        ...

    @classmethod
    def from_state(cls, state: Mapping[str, Any]) -> "ModuleConfig":
        """
        Create a ModuleSelector from a dictionary containing all the information
        needed to build a ModuleConfig.
        """
        return dacite.from_dict(
            data_class=cls, data=state, config=dacite.Config(strict=True)
        )


CONDITIONAL_BUILDERS = [
    "NoiseConditionedSFNO",
]


class Module:
    def __init__(self, module: nn.Module, label_encoder: LabelEncoder | None):
        self._module = module
        self._label_encoder = label_encoder

    def __call__(self, input: torch.Tensor, labels: BatchLabels) -> torch.Tensor:
        if self._label_encoder is not None:
            encoded_labels = self._label_encoder.encode(labels)
            return self._module(input, labels=encoded_labels)
        else:
            return self._module(input)

    @property
    def torch_module(self) -> nn.Module:
        return self._module

    def get_state(self) -> dict[str, Any]:
        if self._label_encoder is not None:
            label_encoder_state = self._label_encoder.get_state()
        else:
            label_encoder_state = None
        return {
            **self._module.state_dict(),
            "label_encoder": label_encoder_state,
        }

    def load_state(self, state: dict[str, Any]) -> None:
        state = state.copy()
        if state.get("label_encoder") is not None:
            if self._label_encoder is None:
                self._label_encoder = LabelEncoder.from_state(
                    state.pop("label_encoder")
                )
            else:
                self._label_encoder.conform_to_state(state.pop("label_encoder"))
        state.pop("label_encoder", None)
        self._module.load_state_dict(state)

    def wrap_module(self, callable: Callable[[nn.Module], nn.Module]) -> "Module":
        return Module(callable(self._module), self._label_encoder)

    def to(self, device: torch.device) -> "Module":
        return Module(self._module.to(device), self._label_encoder)


@dataclasses.dataclass
class ModuleSelector:
    """
    A dataclass containing all the information needed to build a ModuleConfig,
    including the type of the ModuleConfig and the data needed to build it.

    This is helpful as ModuleSelector can be serialized and deserialized
    without any additional information, whereas to load a ModuleConfig you
    would need to know the type of the ModuleConfig being loaded.

    It is also convenient because ModuleSelector is a single class that can be
    used to represent any ModuleConfig, whereas ModuleConfig is a protocol
    that can be implemented by many different classes.

    Parameters:
        type: the type of the ModuleConfig
        config: data for a ModuleConfig instance of the indicated type
        conditional: whether to condition the predictions on batch labels.
    """

    type: str
    config: Mapping[str, Any]
    conditional: bool = False
    registry: ClassVar[Registry[ModuleConfig]] = Registry[ModuleConfig]()

    def __post_init__(self):
        if not isinstance(self.registry, Registry):
            raise ValueError("ModuleSelector.registry should not be set manually")
        if self.conditional and self.type not in CONDITIONAL_BUILDERS:
            raise ValueError(
                "Conditional predictions require a conditional builder, "
                f"got {self.type} (available: {CONDITIONAL_BUILDERS})"
            )
        self._instance = self.registry.get(self.type, self.config)

    @classmethod
    def register(
        cls, type_name: str
    ) -> Callable[[Type[ModuleConfig]], Type[ModuleConfig]]:  # noqa: UP006
        return cls.registry.register(type_name)

    def build(
        self,
        n_in_channels: int,
        n_out_channels: int,
<<<<<<< HEAD
        all_labels: set[str],
        img_shape: tuple[int, int],
    ) -> Module:
=======
        dataset_info: DatasetInfo,
    ) -> nn.Module:
>>>>>>> 4772d67b
        """
        Build a nn.Module given information about the input and output channels
        and the dataset.

        Args:
            n_in_channels: number of input channels
            n_out_channels: number of output channels
<<<<<<< HEAD
            all_labels: all labels we might see in the data
            img_shape: shape of last two dimensions of data, e.g. latitude and
                longitude.
=======
            dataset_info: Information about the dataset, including img_shape
                (shape of last two dimensions of data, e.g. latitude and
                longitude), horizontal coordinates, vertical coordinate, etc.
>>>>>>> 4772d67b

        Returns:
            a Module object
        """
        if self.conditional and len(all_labels) == 0:
            raise ValueError("Conditional predictions require labels")
        if self.conditional:
            label_encoder = LabelEncoder(all_labels)
            n_labels = len(all_labels)
        else:
            label_encoder = None
            n_labels = 0
        module = self._instance.build(
            n_in_channels=n_in_channels,
            n_out_channels=n_out_channels,
<<<<<<< HEAD
            n_labels=n_labels,
            img_shape=img_shape,
=======
            dataset_info=dataset_info,
>>>>>>> 4772d67b
        )
        return Module(module, label_encoder)

    @classmethod
    def get_available_types(cls):
        """This class method is used to expose all available types of Modules."""
        return cls.registry._types.keys()<|MERGE_RESOLUTION|>--- conflicted
+++ resolved
@@ -9,11 +9,8 @@
 import torch
 from torch import nn
 
-<<<<<<< HEAD
+from fme.core.dataset_info import DatasetInfo
 from fme.core.labels import BatchLabels, LabelEncoder
-=======
-from fme.core.dataset_info import DatasetInfo
->>>>>>> 4772d67b
 
 from .registry import Registry
 
@@ -33,12 +30,7 @@
         self,
         n_in_channels: int,
         n_out_channels: int,
-<<<<<<< HEAD
-        n_labels: int,
-        img_shape: tuple[int, int],
-=======
         dataset_info: DatasetInfo,
->>>>>>> 4772d67b
     ) -> nn.Module:
         """
         Build a nn.Module given information about the input and output channels
@@ -47,14 +39,8 @@
         Args:
             n_in_channels: number of input channels
             n_out_channels: number of output channels
-<<<<<<< HEAD
-            n_labels: number of labels
-            img_shape: shape of last two dimensions of data, e.g. latitude and
-                longitude.
-=======
             dataset_info: Information about the dataset, including img_shape,
                 horizontal coordinates, vertical coordinate, etc.
->>>>>>> 4772d67b
 
         Returns:
             a nn.Module
@@ -167,14 +153,8 @@
         self,
         n_in_channels: int,
         n_out_channels: int,
-<<<<<<< HEAD
-        all_labels: set[str],
-        img_shape: tuple[int, int],
-    ) -> Module:
-=======
         dataset_info: DatasetInfo,
     ) -> nn.Module:
->>>>>>> 4772d67b
         """
         Build a nn.Module given information about the input and output channels
         and the dataset.
@@ -182,36 +162,23 @@
         Args:
             n_in_channels: number of input channels
             n_out_channels: number of output channels
-<<<<<<< HEAD
-            all_labels: all labels we might see in the data
-            img_shape: shape of last two dimensions of data, e.g. latitude and
-                longitude.
-=======
             dataset_info: Information about the dataset, including img_shape
                 (shape of last two dimensions of data, e.g. latitude and
                 longitude), horizontal coordinates, vertical coordinate, etc.
->>>>>>> 4772d67b
 
         Returns:
             a Module object
         """
-        if self.conditional and len(all_labels) == 0:
+        if self.conditional and len(dataset_info.all_labels) == 0:
             raise ValueError("Conditional predictions require labels")
         if self.conditional:
-            label_encoder = LabelEncoder(all_labels)
-            n_labels = len(all_labels)
+            label_encoder = LabelEncoder(dataset_info.all_labels)
         else:
             label_encoder = None
-            n_labels = 0
         module = self._instance.build(
             n_in_channels=n_in_channels,
             n_out_channels=n_out_channels,
-<<<<<<< HEAD
-            n_labels=n_labels,
-            img_shape=img_shape,
-=======
             dataset_info=dataset_info,
->>>>>>> 4772d67b
         )
         return Module(module, label_encoder)
 
