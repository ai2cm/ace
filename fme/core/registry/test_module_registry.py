--- conflicted
+++ resolved
@@ -5,16 +5,11 @@
 import pytest
 import torch
 
-<<<<<<< HEAD
+from fme.core.dataset_info import DatasetInfo
 from fme.core.labels import LabelEncoder
 from fme.core.registry.module import Module
 
 from .module import CONDITIONAL_BUILDERS, ModuleConfig, ModuleSelector
-=======
-from fme.core.dataset_info import DatasetInfo
-
-from .module import ModuleConfig, ModuleSelector
->>>>>>> 4772d67b
 
 
 class MockModule(torch.nn.Module):
@@ -29,11 +24,7 @@
 class MockModuleBuilder(ModuleConfig):
     param_shapes: list[tuple[int, ...]]
 
-<<<<<<< HEAD
-    def build(self, n_in_channels, n_out_channels, n_labels, img_shape):
-=======
     def build(self, n_in_channels, n_out_channels, dataset_info):
->>>>>>> 4772d67b
         return MockModule(self.param_shapes)
 
     @classmethod
@@ -49,9 +40,9 @@
 def test_register():
     """Make sure that the registry is working as expected."""
     selector = ModuleSelector(type="mock", config={"param_shapes": [(1, 2, 3)]})
-<<<<<<< HEAD
+    dataset_info = DatasetInfo(img_shape=(16, 32))
     module = selector.build(
-        n_in_channels=1, n_out_channels=1, all_labels=set(), img_shape=(16, 32)
+        n_in_channels=1, n_out_channels=1, dataset_info=dataset_info
     )
     assert isinstance(module, Module)
     assert isinstance(module.torch_module, MockModule)
@@ -66,18 +57,15 @@
             type="mock", conditional=True, config={"param_shapes": [(1, 2, 3)]}
         )
         module = selector.build(
-            n_in_channels=1, n_out_channels=1, all_labels={"a", "b"}, img_shape=(16, 32)
+            n_in_channels=1,
+            n_out_channels=1,
+            dataset_info=DatasetInfo(all_labels={"a", "b"}, img_shape=(16, 32)),
         )
         assert isinstance(module, Module)
         assert isinstance(module.torch_module, MockModule)
         assert isinstance(module._label_encoder, LabelEncoder)
     finally:
         CONDITIONAL_BUILDERS.remove("mock")
-=======
-    dataset_info = DatasetInfo(img_shape=(16, 32))
-    module = selector.build(1, 1, dataset_info)
-    assert isinstance(module, MockModule)
->>>>>>> 4772d67b
 
 
 def test_module_selector_raises_with_bad_config():
