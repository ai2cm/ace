--- conflicted
+++ resolved
@@ -159,17 +159,11 @@
             f"Resuming training from results in {config.resume_results.existing_dir}"
         )
     trainer = build_trainer(builders, config)
-<<<<<<< HEAD
-    trainer.train()
-    logging.info(f"DONE ---- rank {dist.rank}")
-    dist.shutdown()
-=======
     try:
         trainer.train()
         logging.info(f"DONE ---- rank {dist.rank}")
     finally:
         dist.shutdown()
->>>>>>> 099105ab
 
 
 def run_train_from_config(config: TrainConfig):
