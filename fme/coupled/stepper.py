--- conflicted
+++ resolved
@@ -114,11 +114,7 @@
         unfiltered_names: Iterable[str],
         ocean_fraction_name: str,
     ) -> list[str]:
-<<<<<<< HEAD
-        """Remove ocean and sea ice fraction names from atmosphere forcing names.
-=======
         """Remove ocean fraction and sea ice fraction from atmosphere forcing names.
->>>>>>> e40e4b6e
 
         When ocean fraction is predicted from ocean model outputs, these
         variables should not be loaded from atmosphere data since they will be
