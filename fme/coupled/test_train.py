--- conflicted
+++ resolved
@@ -406,10 +406,7 @@
             assert f"inference/time_mean_norm/rmse/{name}" not in epoch_logs
 
     ocean_weight = len(ocean_out_names + ocean_derived_names) / len(all_out_names)
-<<<<<<< HEAD
-=======
     atol, rtol = 1e-6, 1e-6
->>>>>>> 26ca6436
     for prefix in ["inference/time_mean_norm/rmse", "val/mean_norm/weighted_rmse"]:
         assert f"{prefix}/ocean_channel_mean" in epoch_logs
         ocean_channel_mean = sum(
@@ -418,11 +415,8 @@
         np.testing.assert_allclose(
             epoch_logs[f"{prefix}/ocean_channel_mean"],
             ocean_channel_mean,
-<<<<<<< HEAD
-=======
             rtol=rtol,
             atol=atol,
->>>>>>> 26ca6436
         )
 
         assert f"{prefix}/atmosphere_channel_mean" in epoch_logs
@@ -432,11 +426,8 @@
         np.testing.assert_allclose(
             epoch_logs[f"{prefix}/atmosphere_channel_mean"],
             atmos_channel_mean,
-<<<<<<< HEAD
-=======
             rtol=rtol,
             atol=atol,
->>>>>>> 26ca6436
         )
 
         if "time_mean_norm" in prefix:
@@ -448,11 +439,8 @@
                     + (1 - ocean_weight)
                     * epoch_logs[f"{prefix}/atmosphere_channel_mean"]
                 ),
-<<<<<<< HEAD
-=======
                 rtol=rtol,
                 atol=atol,
->>>>>>> 26ca6436
             )
 
     # check that inference map captions includes expected units
