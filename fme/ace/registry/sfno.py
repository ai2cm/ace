--- conflicted
+++ resolved
@@ -45,14 +45,9 @@
         self,
         n_in_channels: int,
         n_out_channels: int,
-<<<<<<< HEAD
-        n_labels: int,
-        img_shape: tuple[int, int],
-=======
         dataset_info: DatasetInfo,
->>>>>>> 4772d67b
     ):
-        if n_labels > 0:
+        if len(dataset_info.all_labels) > 0:
             raise ValueError(
                 "SphericalFourierNeuralOperatorNet does not support labels"
             )
@@ -99,17 +94,11 @@
         self,
         n_in_channels: int,
         n_out_channels: int,
-<<<<<<< HEAD
-        n_labels: int,
-        img_shape: tuple[int, int],
-    ):
-        if n_labels > 0:
-            raise ValueError("SFNO-v0.1.0 does not support labels")
-=======
         dataset_info: DatasetInfo,
     ):
         img_shape = dataset_info.img_shape
->>>>>>> 4772d67b
+        if len(dataset_info.all_labels) > 0:
+            raise ValueError("SFNO-v0.1.0 does not support labels")
         return MakaniSFNO(
             inp_chans=n_in_channels,
             out_chans=n_out_channels,
