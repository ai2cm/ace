import abc
from collections.abc import Mapping

import torch
import xarray as xr

from fme.ace.aggregator.plotting import plot_paneled_data
from fme.core.dataset.data_typing import VariableMetadata
from fme.core.distributed import Distributed
from fme.core.ensemble import get_crps
from fme.core.gridded_ops import GriddedOperations
from fme.core.typing_ import EnsembleTensorDict, TensorMapping


def get_gen_shape(gen_data: TensorMapping):
    for name in gen_data:
        return gen_data[name].shape


def get_one_step_ensemble_aggregator(
    gridded_operations: GriddedOperations,
    target_time: int = 1,
    log_mean_maps: bool = True,
    metadata: Mapping[str, VariableMetadata] | None = None,
) -> "SelectStepEnsembleAggregator":
    return SelectStepEnsembleAggregator(
        aggregator=_EnsembleAggregator(
            gridded_operations=gridded_operations,
            log_mean_maps=log_mean_maps,
            metadata=metadata,
        ),
        i_target_time=target_time,
    )


class ReducedMetric(abc.ABC):
    """
    Used to record a metric value on batches of data (potentially out-of-memory)
    and then get the final metric at the end.
    """

    @abc.abstractmethod
    def record(self, target: torch.Tensor, gen: torch.Tensor):
        """
        Update metric for a batch of data.
        """
        ...

    @abc.abstractmethod
    def get(self) -> torch.Tensor:
        """
        Get the final metric value.
        """
        ...


class CRPSMetric(ReducedMetric):
    def __init__(self):
        self._total = None
        self._n_batches = 0

    def record(self, target: torch.Tensor, gen: torch.Tensor):
        crps = get_crps(gen=gen, target=target, alpha=0.95).mean(dim=(0, 1))
        if self._total is None:
            self._total = crps
        else:
            self._total += crps
        self._n_batches += 1

    def get(self) -> torch.Tensor:
        if self._total is None:
            raise ValueError("No batches have been recorded.")
        return self._total / self._n_batches


class EnsembleMeanMetric(ReducedMetric):
    """
    Computes the ensemble mean RMSE.
    """

    def __init__(self):
        self._total_rmse = None
        self._n_batches = 0

    def record(self, target: torch.Tensor, gen: torch.Tensor):
        ensemble_mean = gen.mean(dim=1, keepdim=True)  # mean over ensemble dimension
        rmse = ((ensemble_mean - target) ** 2).mean(dim=(0, 1, 2))  # batch, 1, time
        if self._total_rmse is None:
            self._total_rmse = rmse
        else:
            self._total_rmse += rmse
        self._n_batches += 1

    def get(self) -> torch.Tensor:
        if self._total_rmse is None:
            raise ValueError("No batches have been recorded.")
        return self._total_rmse / self._n_batches


class SSRBiasMetric(ReducedMetric):
    """
    Computes the spread-skill ratio bias (equal to (stdev / rmse) - 1).
    """

    def __init__(self):
        self._total_unbiased_mse = None
        self._total_variance = None
        self._n_batches = 0

    def record(self, target: torch.Tensor, gen: torch.Tensor):
        num_ensemble = gen.shape[1]
<<<<<<< HEAD
        if num_ensemble < 2:
            raise ValueError("SSRBiasMetric requires at least 2 ensemble members.")
=======
>>>>>>> dc3f5e6b
        ensemble_mean = gen.mean(dim=1, keepdim=True)  # batch, 1, time
        mse = ((ensemble_mean - target) ** 2).mean(dim=(0, 1, 2))  # batch, 1, time
        variance = gen.var(dim=1, unbiased=True).mean(dim=(0, 1))
        self._add_unbiased_mse(mse, variance, num_ensemble)
        self._add_variance(variance)
        self._n_batches += 1

    def _add_unbiased_mse(
        self, mse: torch.Tensor, variance: torch.Tensor, num_ensemble: int
    ):
<<<<<<< HEAD
        if self._total_mse is None:
            self._total_mse = torch.zeros_like(mse)
        self._total_mse += mse - variance / num_ensemble
=======
        if self._total_unbiased_mse is None:
            self._total_unbiased_mse = torch.zeros_like(mse)
        # must remove the component of the MSE that is due to the
        # variance of the generated values
        self._total_unbiased_mse += mse - variance / num_ensemble
>>>>>>> dc3f5e6b

    def _add_variance(self, variance: torch.Tensor):
        if self._total_variance is None:
            self._total_variance = torch.zeros_like(variance)
        self._total_variance += variance

    def get(self) -> torch.Tensor:
        if self._total_unbiased_mse is None or self._total_variance is None:
            raise ValueError("No batches have been recorded.")
        spread = self._total_variance.sqrt()
<<<<<<< HEAD
        # must remove the component of the MSE that is due to the
        # variance of the generated values
        skill = self._total_mse.sqrt()
=======
        skill = self._total_unbiased_mse.sqrt()
>>>>>>> dc3f5e6b
        return spread / skill - 1


class _EnsembleAggregator:
    """
    Aggregator for ensemble-based metrics.
    """

    def __init__(
        self,
        gridded_operations: GriddedOperations,
        log_mean_maps: bool = True,
        metadata: Mapping[str, VariableMetadata] | None = None,
    ):
        """
        Args:
            gridded_operations: Gridded operations to use.
            log_mean_maps: Whether to log mean maps.
            metadata: Mapping of variable names their metadata that will
                used in generating logged image captions.
        """
        self._gridded_operations = gridded_operations
        self._n_batches = 0
        self._variable_metrics: dict[str, dict[str, ReducedMetric]] | None = None
        self._dist = Distributed.get_instance()
        self._log_mean_maps = log_mean_maps
        self._metadata = metadata
        self._diverging_metrics = {"ssr_bias"}

    def _get_variable_metrics(self, gen_data: TensorMapping):
        if self._variable_metrics is None:
            self._variable_metrics = {
                "crps": {},
                "ssr_bias": {},
                "ensemble_mean_rmse": {},
            }
            for key in gen_data:
                self._variable_metrics["crps"][key] = CRPSMetric()
                self._variable_metrics["ssr_bias"][key] = SSRBiasMetric()
                self._variable_metrics["ensemble_mean_rmse"][key] = EnsembleMeanMetric()
        return self._variable_metrics

    @torch.no_grad()
    def record_batch(
        self,
        target_data: EnsembleTensorDict,
        gen_data: EnsembleTensorDict,
    ):
        """
        Record a batch of data.

        Args:
            target_data: Target data, of shape [batch, ensemble, time, ...].
            gen_data: Generated data, of shape [batch, ensemble, time, ...].
        """
        variable_metrics = self._get_variable_metrics(gen_data)
        for metric in variable_metrics:
            for name in gen_data:
                variable_metrics[metric][name].record(
                    target=target_data[name],
                    gen=gen_data[name],
                )
        self._n_batches += 1

    def _get_caption(self, name: str) -> str:
        if self._metadata is not None and name in self._metadata:
            caption_name = self._metadata[name].long_name
            units = self._metadata[name].units
        else:
            caption_name, units = name, "unknown_units"
        caption = f"{caption_name} ({units})"
        return caption

    def _get_data(self):
        if self._variable_metrics is None or self._n_batches == 0:
            raise ValueError("No batches have been recorded.")
        data: dict[str, torch.Tensor] = {}
        for metric in sorted(self._variable_metrics):
            for key in sorted(self._variable_metrics[metric]):
                metric_value = self._dist.reduce_mean(
                    self._variable_metrics[metric][key].get()
                )
                data[f"{metric}/{key}"] = (
                    self._gridded_operations.area_weighted_mean(metric_value, name=key)
                    .cpu()
                    .numpy()
                )
                if self._log_mean_maps:
                    data[f"{metric}/mean_map/{key}"] = plot_paneled_data(
                        [[metric_value.cpu().numpy()]],
                        diverging=key in self._diverging_metrics,
                        caption=self._get_caption(key),
                    )
        return data

    @torch.no_grad()
    def get_logs(self, label: str):
        """
        Returns logs as can be reported to WandB.

        Args:
            label: Label to prepend to all log keys.
        """
        temp_keys = [f"{label}/{key}" for key, _ in sorted(self._get_data().items())]
        print("Logging ensemble aggregator keys:", temp_keys)
        return {
            f"{label}/{key}": data for key, data in sorted(self._get_data().items())
        }

    @torch.no_grad()
    def get_dataset(self) -> xr.Dataset:
        data = self._get_data()
        data = {key.replace("/", "-"): data[key] for key in data}
        data_vars = {}
        for key, value in data.items():
            data_vars[key] = xr.DataArray(value)
        return xr.Dataset(data_vars=data_vars)


class SelectStepEnsembleAggregator:
    """
    Wraps an aggregator that takes a time dimension, and records
    metrics for a specific time step.
    """

    def __init__(
        self,
        aggregator: _EnsembleAggregator,
        i_target_time: int,
    ):
        """
        Args:
            aggregator: Aggregator to wrap.
            i_target_time: Global time index of the target time step.
        """
        self._aggregator = aggregator
        self._i_target_time = i_target_time

    def record_batch(
        self,
        target_data: EnsembleTensorDict,
        gen_data: EnsembleTensorDict,
        i_time_start: int = 0,
    ):
        """
        Record a specific global timestep of data.

        Call does nothing if the target time is not in this batch.

        Args:
            target_data: Target data, of shape [batch, ensemble, time, ...].
            gen_data: Generated data, of shape [batch, ensemble, time, ...].
            i_time_start: Global time index of the first time step in the batch.
        """
        n_timesteps = next(iter(target_data.values())).shape[2]
        if (
            self._i_target_time >= i_time_start
            and self._i_target_time < i_time_start + n_timesteps
        ):
            batch_i_target_time = self._i_target_time - i_time_start
            target_data = EnsembleTensorDict(
                {
                    key: value[:, :, batch_i_target_time : batch_i_target_time + 1, ...]
                    for key, value in target_data.items()
                }
            )
            gen_data = EnsembleTensorDict(
                {
                    key: value[:, :, batch_i_target_time : batch_i_target_time + 1, ...]
                    for key, value in gen_data.items()
                }
            )
            self._aggregator.record_batch(
                target_data,
                gen_data,
            )

    def get_logs(self, label: str):
        """
        Returns logs as can be reported to WandB.

        Args:
            label: Label to prepend to all log keys.
        """
        return self._aggregator.get_logs(label)

    def get_dataset(self) -> xr.Dataset:
        return self._aggregator.get_dataset()<|MERGE_RESOLUTION|>--- conflicted
+++ resolved
@@ -109,11 +109,6 @@
 
     def record(self, target: torch.Tensor, gen: torch.Tensor):
         num_ensemble = gen.shape[1]
-<<<<<<< HEAD
-        if num_ensemble < 2:
-            raise ValueError("SSRBiasMetric requires at least 2 ensemble members.")
-=======
->>>>>>> dc3f5e6b
         ensemble_mean = gen.mean(dim=1, keepdim=True)  # batch, 1, time
         mse = ((ensemble_mean - target) ** 2).mean(dim=(0, 1, 2))  # batch, 1, time
         variance = gen.var(dim=1, unbiased=True).mean(dim=(0, 1))
@@ -124,17 +119,11 @@
     def _add_unbiased_mse(
         self, mse: torch.Tensor, variance: torch.Tensor, num_ensemble: int
     ):
-<<<<<<< HEAD
-        if self._total_mse is None:
-            self._total_mse = torch.zeros_like(mse)
-        self._total_mse += mse - variance / num_ensemble
-=======
         if self._total_unbiased_mse is None:
             self._total_unbiased_mse = torch.zeros_like(mse)
         # must remove the component of the MSE that is due to the
         # variance of the generated values
         self._total_unbiased_mse += mse - variance / num_ensemble
->>>>>>> dc3f5e6b
 
     def _add_variance(self, variance: torch.Tensor):
         if self._total_variance is None:
@@ -145,13 +134,7 @@
         if self._total_unbiased_mse is None or self._total_variance is None:
             raise ValueError("No batches have been recorded.")
         spread = self._total_variance.sqrt()
-<<<<<<< HEAD
-        # must remove the component of the MSE that is due to the
-        # variance of the generated values
-        skill = self._total_mse.sqrt()
-=======
         skill = self._total_unbiased_mse.sqrt()
->>>>>>> dc3f5e6b
         return spread / skill - 1
 
 
