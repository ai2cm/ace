from datetime import timedelta

import cftime
import numpy as np
import pytest
import torch
import xarray as xr
from matplotlib import pyplot as plt

from fme import get_device
from fme.core.coordinates import LatLonCoordinates
from fme.core.testing import mock_distributed
from fme.core.typing_ import TensorMapping

from .dynamic_index import (
    LatLonRegion,
    PairedRegionalIndexAggregator,
    RegionalIndexAggregator,
<<<<<<< HEAD
=======
    _calculate_sample_average_power_spectrum,
>>>>>>> 97767ff8
    _compute_sample_mean_std,
    anomalies_from_monthly_climo,
    running_monthly_mean,
)


def _get_windowed_data(
    n_samples: int,
    n_times: int,
    n_lat: int,
    n_lon: int,
    i_start: int = 0,
    sst_name: str = "surface_temperature",
    time_varying: bool = True,
) -> TensorMapping:
    lat_coord = torch.linspace(0.0, 10.0, n_lat)
    lon_coord = torch.linspace(0.0, 20.0, n_lon)
    sst_data = (
        (lat_coord.unsqueeze(-1) + lon_coord.unsqueeze(0))
        .unsqueeze(0)
        .unsqueeze(0)
        .expand(n_samples, n_times, n_lat, n_lon)
    )
    if time_varying:
        sst_data = (
            sst_data
            + torch.arange(i_start, i_start + n_times, 1.0)[None, :, None, None]
        )
    return {
        sst_name: sst_data.to(device=get_device()),
        "lat": lat_coord,
        "lon": lon_coord,
    }


def _get_windowed_times(
    start_time: tuple[int, ...],
    n_samples: int,
    n_times: int,
    i_start: int = 0,
    freq="6h",
    calendar: str = "noleap",
) -> xr.DataArray:
    start_time = cftime.datetime(*start_time, calendar=calendar) + timedelta(
        hours=6 * i_start
    )
    sample_time_array = xr.DataArray(
        data=xr.date_range(
            start=start_time,
            periods=n_times,
            freq=freq,
            use_cftime=True,
        ).values,
        dims=("time",),
    )
    return xr.concat(
        [sample_time_array for i in range(n_samples)],
        dim="sample",
    )


@pytest.mark.parametrize(
    "lat_bounds, lon_bounds, case",
    [
        pytest.param((0.0, 10.0), (0.0, 20.0), "original_domain"),
        pytest.param((20.0, 30.0), (25.0, 35.0), "null_domain"),
        pytest.param((0.0, 5.0), (0.0, 20.0), "first_half_lat"),
        pytest.param((0.0, 10.0), (0.0, 10.0), "first_half_lon"),
        pytest.param((0.0, 5.0), (0.0, 10.0), "first_half_both"),
    ],
)
def test_lat_lon_region(lat_bounds, lon_bounds, case):
    n_lat, n_lon = 3, 5
    lat_coord = torch.linspace(0.0, 10.0, n_lat)
    lon_coord = torch.linspace(0.0, 20.0, n_lon)
    region = LatLonRegion(
        lat=lat_coord,
        lon=lon_coord,
        lat_bounds=lat_bounds,
        lon_bounds=lon_bounds,
    )
    regional_weights = region.regional_weights
    assert regional_weights.shape == (n_lat, n_lon)
    if case == "original_domain":
        assert torch.allclose(regional_weights, torch.ones_like(regional_weights))
    elif case == "null_domain":
        assert torch.allclose(regional_weights, torch.zeros_like(regional_weights))
    elif case == "first_half_lat":
        expected = torch.tensor(
            [
                [1, 1, 1, 1, 1],
                [1, 1, 1, 1, 1],
                [0, 0, 0, 0, 0],
            ],
            dtype=torch.float32,
        )
        assert torch.allclose(regional_weights, expected)
    elif case == "first_half_lon":
        expected = torch.tensor(
            [
                [1, 1, 1, 0, 0],
                [1, 1, 1, 0, 0],
                [1, 1, 1, 0, 0],
            ],
            dtype=torch.float32,
        )
        assert torch.allclose(regional_weights, expected)
    else:
        expected = torch.tensor(
            [
                [1, 1, 1, 0, 0],
                [1, 1, 1, 0, 0],
                [0, 0, 0, 0, 0],
            ],
            dtype=torch.float32,
        )
        assert torch.allclose(regional_weights, expected)


def test_regional__raw_index():
    n_samples, n_times, n_lat, n_lon = 2, 10, 11, 21
    start_date = (2000, 1, 1, 0, 0, 0)
    i_start = 0
    first_data = _get_windowed_data(
        n_samples,
        n_times // 2,
        n_lat,
        n_lon,
        i_start,
    )
    lat_lon_coordinates = LatLonCoordinates(
        lat=first_data["lat"],
        lon=first_data["lon"],
    )
    region = LatLonRegion(
        lat=lat_lon_coordinates.lat,
        lon=lat_lon_coordinates.lon,
        lat_bounds=(4.5, 6.5),
        lon_bounds=(9.5, 11.5),
    )
    # overwrite the area weights with ones for testing
    gridded_operations = lat_lon_coordinates.get_gridded_operations()
    gridded_operations._cpu_area = torch.ones(n_lat, n_lon)
    gridded_operations._device_area = torch.ones(n_lat, n_lon).to(device=get_device())
    agg = RegionalIndexAggregator(
        regional_weights=region.regional_weights,
        regional_mean=gridded_operations.regional_area_weighted_mean,
    )
    first_times = _get_windowed_times(start_date, n_samples, n_times // 2, i_start)
    agg.record_batch(first_times, first_data)
    i_start += n_times // 2
    second_data = _get_windowed_data(
        n_samples,
        n_times // 2,
        n_lat,
        n_lon,
        i_start,
    )
    second_times = _get_windowed_times(start_date, n_samples, n_times // 2, i_start)
    agg.record_batch(second_times, second_data)

    expected_values = torch.arange(16.0, 16.0 + n_times, 1.0).to(device=get_device())
    raw_indices: torch.Tensor = agg._raw_indices
    for raw_index in raw_indices.values():
        assert raw_index.shape == (n_samples, n_times)
        assert torch.allclose(raw_index, expected_values)
    raw_times: xr.DataArray = agg._raw_index_times
    assert raw_times.sizes["sample"] == n_samples
    assert raw_times.sizes["time"] == n_times
    expected_times = xr.concat(
        [
            xr.DataArray(
                data=xr.date_range(
                    start=cftime.DatetimeNoLeap(*start_date),
                    periods=n_times,
                    freq="6h",
                    use_cftime=True,
                ).values,
                dims=("time"),
            )
            for _ in range(n_samples)
        ],
        dim="sample",
    )
    xr.testing.assert_allclose(raw_times, expected_times)


def test_anomalies_from_monthly_climo():
    n_months = 24
    n_samples = 2
    # data starts at 0, increases by 1.0 every month
    data = _get_windowed_data(
        n_samples=n_samples,
        n_times=n_months,
        n_lat=1,
        n_lon=1,
    )["surface_temperature"].squeeze()
    times = _get_windowed_times(
        start_time=(2000, 1, 1, 0, 0, 0), n_samples=2, n_times=n_months, freq="MS"
    )
    anomalies = anomalies_from_monthly_climo(data, times)
    assert anomalies.shape == data.shape
    assert torch.allclose(
        anomalies.mean(dim=1), torch.zeros(n_samples).to(device=get_device())
    )
    expected = torch.concat(
        [
            torch.full((n_samples, 12), fill_value=-6.0),
            torch.full((n_samples, 12), fill_value=6.0),
        ],
        dim=1,
    ).to(device=get_device())
    assert torch.allclose(anomalies, expected)


def test_running_monthly_mean_monthly_averaging():
    n_times = 1440  # 12 months of 6 hourly, 30-day months
    n_samples = 2
    # data starts at 0, increases by 1.0 every 6 hours
    data = _get_windowed_data(
        n_samples=n_samples,
        n_times=n_times,
        n_lat=1,
        n_lon=1,
    )["surface_temperature"].squeeze()
    times = _get_windowed_times(
        start_time=(2000, 1, 1, 0, 0, 0),
        n_samples=2,
        n_times=n_times,
        freq="6h",
        calendar="360_day",
    )
    running_mean, _ = running_monthly_mean(data, times, n_months=1)
    assert running_mean.shape == (n_samples, 12)
    expected = (  # monthly means for 30-day months
        torch.arange(0.0, n_times, 1.0)
        .reshape(12, 120)
        .mean(dim=1)
        .unsqueeze(0)
        .expand(n_samples, -1)
    ).to(device=get_device())
    assert torch.allclose(running_mean, expected)


@pytest.mark.parametrize(
    ["n_months"], [pytest.param(1, id="1-month"), pytest.param(5, id="5-month")]
)
def test_running_monthly_mean_window_averaging(n_months: int):
    n_times = 24
    n_samples = 2
    # data starts at 0, increases by 1.0 every month
    data = _get_windowed_data(
        n_samples=n_samples,
        n_times=n_times,
        n_lat=1,
        n_lon=1,
    )["surface_temperature"].squeeze()
    times = _get_windowed_times(
        start_time=(2000, 1, 1, 0, 0, 0), n_samples=2, n_times=n_times, freq="MS"
    )
    running_mean, _ = running_monthly_mean(data, times, n_months=n_months)
    assert running_mean.shape == data.shape
    expected = torch.cat(
        [  # first n_months - 1 months are nan
            torch.full((n_samples, n_months - 1), fill_value=float("nan")),
            # remaining months are the running mean of n_months months
            torch.arange(n_months / 2.0 - 0.5, n_times - n_months / 2.0 + 0.5, 1.0)
            .unsqueeze(0)
            .expand(n_samples, -1),
        ],
        dim=1,
    ).to(device=get_device())
    assert torch.allclose(running_mean, expected, equal_nan=True)


@pytest.mark.parametrize(
    "use_mock_distributed",
    [pytest.param(False, id="single_process"), pytest.param(True, id="distributed")],
)
def test_regional_index__get_gathered_indices(use_mock_distributed):
    n_samples, n_times, n_lat, n_lon = 1, 1440, 11, 21
    start_date = (2000, 1, 1, 0, 0, 0)
    first_sample_data = _get_windowed_data(n_samples, n_times, n_lat, n_lon)
    second_sample_data = _get_windowed_data(
        n_samples, n_times, n_lat, n_lon, i_start=n_times
    )
    sample_data = {
        "surface_temperature": torch.concat(
            [
                first_sample_data["surface_temperature"],
                second_sample_data["surface_temperature"],
            ],
            dim=0,
        ),
    }
    first_sample_times = _get_windowed_times(
        start_date, n_samples, n_times, i_start=0
    )  # first sample's inference period spans year 2000
    second_sample_times = _get_windowed_times(
        start_date, n_samples, n_times, i_start=n_times
    )  # second sample's inference period spans year 2001
    sample_times = xr.concat([first_sample_times, second_sample_times], dim="sample")
    lat_lon_coordinates = LatLonCoordinates(
        lat=first_sample_data["lat"],
        lon=first_sample_data["lon"],
    )
    region = LatLonRegion(
        lat=lat_lon_coordinates.lat,
        lon=lat_lon_coordinates.lon,
        lat_bounds=(4.5, 6.5),
        lon_bounds=(9.5, 11.5),
    )
    agg = RegionalIndexAggregator(
        regional_weights=region.regional_weights,
        regional_mean=lat_lon_coordinates.get_gridded_operations().regional_area_weighted_mean,
    )
    agg.record_batch(sample_times, sample_data)
    if use_mock_distributed:
        world_size = 2
        with mock_distributed(world_size=world_size):
            indices_dataset = agg.get_dataset()
            assert indices_dataset is not None
    else:
        world_size = 1
        indices_dataset = agg.get_dataset()
        assert indices_dataset is not None
    assert set(indices_dataset.dims) == {"sample", "time"}
    assert set(indices_dataset.time.dt.year.values) == {2000, 2001}
    assert indices_dataset.sizes["sample"] == 2 * n_samples * world_size
    assert indices_dataset.sizes["time"] == 2 * 12  # 2 years of 12 months each


@pytest.mark.parametrize(
    "variable_name",
    [
        pytest.param("surface_temperature", id="surface_temperature"),
        pytest.param("sst", id="sst"),
        pytest.param("TS", id="TS"),
    ],
)
def test_regional_index_aggregator(variable_name):
    n_lat = 10
    n_lon = 20
    n_sample = 2
    n_times = 365 * 4  # one year of data for monthly averaging
    data = _get_windowed_data(n_sample, n_times, n_lat, n_lon, sst_name=variable_name)
    time = _get_windowed_times((2000, 1, 1, 0, 0, 0), n_sample, n_times)
    lat_lon_coordinates = LatLonCoordinates(
        lat=data["lat"],
        lon=data["lon"],
    )
    region = LatLonRegion(
        lat=lat_lon_coordinates.lat,
        lon=lat_lon_coordinates.lon,
        lat_bounds=(4.5, 6.5),
        lon_bounds=(9.5, 11.5),
    )
    agg = RegionalIndexAggregator(
        regional_weights=region.regional_weights,
        regional_mean=lat_lon_coordinates.get_gridded_operations().regional_area_weighted_mean,
    )
    agg.record_batch(time=time, data=data)
    logs = agg.get_logs(label="test")
    assert len(logs) > 0
    metric_name = f"test/{variable_name}_nino34_index"
    assert metric_name in logs
    assert isinstance(logs[metric_name], plt.Figure)

    metric_name = f"test/{variable_name}_nino34_index_power_spectrum"
    assert metric_name in logs
    assert isinstance(logs[metric_name], plt.Figure)

    metric_name = f"test/{variable_name}_nino34_index_std"
    assert metric_name in logs
    assert isinstance(logs[metric_name], float)


@pytest.mark.parametrize(
    "variable_name",
    [
        pytest.param("surface_temperature", id="surface_temperature"),
        pytest.param("sst", id="sst"),
        pytest.param("TS", id="TS"),
    ],
)
def test_paired_regional_index_aggregator(variable_name):
    n_lat = 10
    n_lon = 20
    n_sample = 2
    n_times = 365 * 4  # one year of data for monthly averaging
    target_data = _get_windowed_data(
        n_sample, n_times, n_lat, n_lon, sst_name=variable_name
    )
    prediction_data = _get_windowed_data(
        n_sample, n_times, n_lat, n_lon, time_varying=False, sst_name=variable_name
    )
    time = _get_windowed_times((2000, 1, 1, 0, 0, 0), n_sample, n_times)
    lat_lon_coordinates = LatLonCoordinates(
        lat=target_data["lat"],
        lon=target_data["lon"],
    )
    region = LatLonRegion(
        lat=lat_lon_coordinates.lat,
        lon=lat_lon_coordinates.lon,
        lat_bounds=(4.5, 6.5),
        lon_bounds=(9.5, 11.5),
    )
    agg = PairedRegionalIndexAggregator(
        target_aggregator=RegionalIndexAggregator(
            regional_weights=region.regional_weights,
            regional_mean=lat_lon_coordinates.get_gridded_operations().regional_area_weighted_mean,
        ),
        prediction_aggregator=RegionalIndexAggregator(
            regional_weights=region.regional_weights,
            regional_mean=lat_lon_coordinates.get_gridded_operations().regional_area_weighted_mean,
        ),
    )
    agg.record_batch(time=time, target_data=target_data, gen_data=prediction_data)
    logs = agg.get_logs(label="test")
    assert len(logs) > 0
    metric_name = f"test/{variable_name}_nino34_index"
    assert metric_name in logs
    assert isinstance(logs[metric_name], plt.Figure)

    metric_name = f"test/{variable_name}_nino34_index_power_spectrum"
    assert metric_name in logs
    assert isinstance(logs[metric_name], plt.Figure)
<<<<<<< HEAD

=======
>>>>>>> 97767ff8
    for metric_name in [
        f"test/{variable_name}_nino34_index_std",
        f"test/{variable_name}_nino34_index_std_norm",
    ]:
        assert metric_name in logs
        assert isinstance(logs[metric_name], float)


<<<<<<< HEAD
=======
def test__calculate_sample_average_power_spectrum():
    data = [
        [0.0, 1.0, 2.0, 5.0, 9.0, 10.0, 11.0],
        [np.nan, np.nan, 3.0, 4.0, 6.0, 7.0, 8.0],
    ]
    with pytest.warns(UserWarning, match="Samples have different lengths"):
        freq, power_spectrum = _calculate_sample_average_power_spectrum(
            timeseries=xr.DataArray(data, dims=("sample", "time"))
        )
    assert freq.shape == power_spectrum.shape
    assert freq.shape == (3,)


>>>>>>> 97767ff8
def test__compute_sample_mean_std():
    """Test basic standard deviation computation with NaNs from misaligned time
    coordinates."""
    data1 = xr.DataArray(
        [1, 2, 3, 4],
        dims=["time"],
        coords={
            "time": xr.date_range("2000-01-01", periods=4, freq="MS", use_cftime=True)
        },
    )
    data2 = xr.DataArray(
        [5, 7, 9, 11],
        dims=["time"],
        coords={
            "time": xr.date_range("2000-03-01", periods=4, freq="MS", use_cftime=True)
        },
    )
    data = xr.concat([data1, data2], dim="sample")
    np.testing.assert_almost_equal(
        _compute_sample_mean_std(data),
        (np.std(data1) + np.std(data2)) / 2,
    )

    target_data1 = xr.DataArray(
        [2, 5, 4, 9],
        dims=["time"],
        coords={
            "time": xr.date_range("2000-01-01", periods=4, freq="MS", use_cftime=True)
        },
    )
    target_data2 = xr.DataArray(
        [1, 7, 3, 11],
        dims=["time"],
        coords={
            "time": xr.date_range("2000-03-01", periods=4, freq="MS", use_cftime=True)
        },
    )
    target_data = xr.concat([target_data1, target_data2], dim="sample")
    np.testing.assert_almost_equal(
        _compute_sample_mean_std(data, target_data),
        (np.std(data1) / np.std(target_data1) + np.std(data2) / np.std(target_data2))
        / 2,
    )<|MERGE_RESOLUTION|>--- conflicted
+++ resolved
@@ -16,10 +16,7 @@
     LatLonRegion,
     PairedRegionalIndexAggregator,
     RegionalIndexAggregator,
-<<<<<<< HEAD
-=======
     _calculate_sample_average_power_spectrum,
->>>>>>> 97767ff8
     _compute_sample_mean_std,
     anomalies_from_monthly_climo,
     running_monthly_mean,
@@ -447,10 +444,7 @@
     metric_name = f"test/{variable_name}_nino34_index_power_spectrum"
     assert metric_name in logs
     assert isinstance(logs[metric_name], plt.Figure)
-<<<<<<< HEAD
-
-=======
->>>>>>> 97767ff8
+
     for metric_name in [
         f"test/{variable_name}_nino34_index_std",
         f"test/{variable_name}_nino34_index_std_norm",
@@ -459,8 +453,6 @@
         assert isinstance(logs[metric_name], float)
 
 
-<<<<<<< HEAD
-=======
 def test__calculate_sample_average_power_spectrum():
     data = [
         [0.0, 1.0, 2.0, 5.0, 9.0, 10.0, 11.0],
@@ -474,7 +466,6 @@
     assert freq.shape == (3,)
 
 
->>>>>>> 97767ff8
 def test__compute_sample_mean_std():
     """Test basic standard deviation computation with NaNs from misaligned time
     coordinates."""
