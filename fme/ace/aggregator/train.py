--- conflicted
+++ resolved
@@ -16,10 +16,6 @@
 
 @dataclasses.dataclass
 class TrainAggregatorConfig:
-<<<<<<< HEAD
-    spherical_power_spectrum: bool = True
-    weighted_rmse: bool = True
-=======
     """
     Configuration for the train aggregator.
 
@@ -34,7 +30,6 @@
     spherical_power_spectrum: bool = True
     weighted_rmse: bool = True
     metric_sample_probability: float = 0.01
->>>>>>> a0bcc6ec
 
 
 class Aggregator(Protocol):
@@ -54,11 +49,7 @@
     """
 
     def __init__(self, config: TrainAggregatorConfig, operations: GriddedOperations):
-<<<<<<< HEAD
-        self._n_batches = 0
-=======
         self._n_loss_batches = 0
->>>>>>> a0bcc6ec
         self._loss = torch.tensor(0.0, device=get_device())
         self._paired_aggregators: dict[str, Aggregator] = {}
         if config.spherical_power_spectrum:
@@ -74,10 +65,7 @@
                 include_bias=False,
                 include_grad_mag_percent_diff=False,
             )
-<<<<<<< HEAD
-=======
         self._metric_sample_probability = config.metric_sample_probability
->>>>>>> a0bcc6ec
 
     @torch.no_grad()
     def record_batch(self, batch: TrainOutput):
@@ -96,14 +84,6 @@
                     gen_data=folded_gen_data,
                 )
 
-        folded_gen_data, n_ensemble = fold_ensemble_dim(batch.gen_data)
-        folded_target_data = fold_sized_ensemble_dim(batch.target_data, n_ensemble)
-        for aggregator in self._paired_aggregators.values():
-            aggregator.record_batch(
-                target_data=folded_target_data,
-                gen_data=folded_gen_data,
-            )
-
     @torch.no_grad()
     def get_logs(self, label: str) -> dict[str, torch.Tensor]:
         """
@@ -113,17 +93,6 @@
             label: Label to prepend to all log keys.
         """
         logs = {}
-<<<<<<< HEAD
-        if self._n_batches > 0:
-            logs[f"{label}/mean/loss"] = self._loss / self._n_batches
-        dist = Distributed.get_instance()
-        for key in sorted(logs.keys()):
-            logs[key] = float(dist.reduce_mean(logs[key].detach()).cpu().numpy())
-        for name, aggregator in self._paired_aggregators.items():
-            logs.update(
-                {f"{label}/{k}": v for k, v in aggregator.get_logs(name).items()}
-            )
-=======
         if self._n_loss_batches > 0:
             logs[f"{label}/mean/loss"] = self._loss / self._n_loss_batches
             dist = Distributed.get_instance()
@@ -133,7 +102,6 @@
                 logs.update(
                     {f"{label}/{k}": v for k, v in aggregator.get_logs(name).items()}
                 )
->>>>>>> a0bcc6ec
         return logs
 
     @torch.no_grad()
