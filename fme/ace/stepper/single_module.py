import contextlib
import dataclasses
import datetime
import logging
import pathlib
import warnings
from collections.abc import Callable, Generator, Mapping
from typing import Any, Literal, cast

import dacite
import dacite.exceptions
import torch
import xarray as xr
from torch import nn

from fme.ace.data_loading.batch_data import BatchData, PairedData, PrognosticState
from fme.ace.requirements import DataRequirements, PrognosticStateDataRequirements
from fme.ace.stepper.parameter_init import (
    ParameterInitializationConfig,
    ParameterInitializer,
    StepperWeightsAndHistory,
    Weights,
    WeightsAndHistoryLoader,
    null_weights_and_history,
)
from fme.ace.stepper.time_length_probabilities import TimeLengthProbabilities
from fme.core.coordinates import (
    NullPostProcessFn,
    SerializableVerticalCoordinate,
    VerticalCoordinate,
)
from fme.core.corrector.atmosphere import AtmosphereCorrectorConfig
from fme.core.dataset.data_typing import VariableMetadata
from fme.core.dataset.utils import encode_timestep
from fme.core.dataset_info import DatasetInfo, MissingDatasetInfo
from fme.core.device import get_device
from fme.core.generics.inference import PredictFunction
from fme.core.generics.optimization import OptimizationABC
from fme.core.generics.train_stepper import TrainOutputABC, TrainStepperABC
<<<<<<< HEAD
from fme.core.labels import BatchLabels
from fme.core.loss import WeightedMappingLoss, WeightedMappingLossConfig
=======
from fme.core.loss import StepLoss, StepLossConfig
>>>>>>> 6fdc590b
from fme.core.masking import NullMasking, StaticMaskingConfig
from fme.core.multi_call import MultiCallConfig
from fme.core.normalizer import (
    NetworkAndLossNormalizationConfig,
    NormalizationConfig,
    StandardNormalizer,
)
from fme.core.ocean import OceanConfig
from fme.core.optimization import NullOptimization
from fme.core.registry import CorrectorSelector, ModuleSelector
from fme.core.step.multi_call import MultiCallStepConfig, replace_multi_call
from fme.core.step.single_module import SingleModuleStepConfig
from fme.core.step.step import StepABC, StepSelector
from fme.core.tensors import (
    add_ensemble_dim,
    fold_ensemble_dim,
    fold_sized_ensemble_dim,
    unfold_ensemble_dim,
)
from fme.core.timing import GlobalTimer
from fme.core.training_history import TrainingHistory, TrainingJob
from fme.core.typing_ import EnsembleTensorDict, TensorDict, TensorMapping

DEFAULT_TIMESTEP = datetime.timedelta(hours=6)
DEFAULT_ENCODED_TIMESTEP = encode_timestep(DEFAULT_TIMESTEP)


def load_weights_and_history(path: str | None) -> StepperWeightsAndHistory:
    if path is None:
        return null_weights_and_history()
    stepper = load_stepper(path)
    return_weights: Weights = []
    for module in stepper.modules:
        return_weights.append(module.state_dict())
    return return_weights, stepper.training_history


@dataclasses.dataclass
class SingleModuleStepperConfig:
    """
    Configuration for a single module stepper.

    Parameters:
        builder: The module builder.
        in_names: Names of input variables.
        out_names: Names of output variables.
        normalization: The normalization configuration.
        parameter_init: The parameter initialization configuration.
        ocean: The ocean configuration.
        loss: The loss configuration.
        corrector: The corrector configuration.
        next_step_forcing_names: Names of forcing variables for the next timestep.
        loss_normalization: The normalization configuration for the loss.
        residual_normalization: Optional alternative to configure loss normalization.
            If provided, it will be used for all *prognostic* variables in loss scaling.
        multi_call: The configuration of multi-called diagnostics.
        include_multi_call_in_loss: Whether to include multi-call diagnostics in the
            loss. The same loss configuration as specified in 'loss' is used.
        crps_training: Whether to use CRPS training for stochastic models.
        residual_prediction: Whether to have ML module predict tendencies for
            prognostic variables.
    """

    builder: ModuleSelector
    in_names: list[str]
    out_names: list[str]
    normalization: NormalizationConfig
    parameter_init: ParameterInitializationConfig = dataclasses.field(
        default_factory=lambda: ParameterInitializationConfig()
    )
    ocean: OceanConfig | None = None
    loss: StepLossConfig = dataclasses.field(default_factory=lambda: StepLossConfig())
    corrector: AtmosphereCorrectorConfig | CorrectorSelector = dataclasses.field(
        default_factory=lambda: AtmosphereCorrectorConfig()
    )
    next_step_forcing_names: list[str] = dataclasses.field(default_factory=list)
    loss_normalization: NormalizationConfig | None = None
    residual_normalization: NormalizationConfig | None = None
    multi_call: MultiCallConfig | None = None
    include_multi_call_in_loss: bool = False
    crps_training: bool = False
    residual_prediction: bool = False

    def __post_init__(self):
        for name in self.next_step_forcing_names:
            if name not in self.in_names:
                raise ValueError(
                    f"next_step_forcing_name '{name}' not in in_names: {self.in_names}"
                )
            if name in self.out_names:
                raise ValueError(
                    f"next_step_forcing_name is an output variable: '{name}'"
                )
        if (
            self.residual_normalization is not None
            and self.loss_normalization is not None
        ):
            raise ValueError(
                "Only one of residual_normalization, loss_normalization can "
                "be provided."
                "If residual_normalization is provided, it will be used for all "
                "*prognostic* variables in loss scalng. "
                "If loss_normalization is provided, it will be used for all variables "
                "in loss scaling."
            )
        if self.multi_call is not None:
            self.multi_call.validate(self.in_names, self.out_names)
        if self.include_multi_call_in_loss:
            if self.multi_call is None:
                raise ValueError(
                    "include_multi_calls_in_loss is True but no multi_call config "
                    "was provided."
                )

    @classmethod
    def from_state(cls, state) -> "SingleModuleStepperConfig":
        state = cls.remove_deprecated_keys(state)
        return dacite.from_dict(
            data_class=cls, data=state, config=dacite.Config(strict=True)
        )

    @classmethod
    def remove_deprecated_keys(cls, state: dict[str, Any]) -> dict[str, Any]:
        _unsupported_key_defaults = {
            "conserve_dry_air": False,
            "optimization": None,
            "conservation_loss": {"dry_air_penalty": None},
        }
        state_copy = state.copy()
        for key, default in _unsupported_key_defaults.items():
            if key in state_copy:
                if state_copy[key] == default or state_copy[key] is None:
                    del state_copy[key]
                else:
                    raise ValueError(
                        f"The stepper config option {key} is deprecated and the setting"
                        f" provided, {state_copy[key]}, is no longer implemented. The "
                        "SingleModuleStepper being loaded from state cannot be run by "
                        "this version of the code."
                    )
        for normalization_key in [
            "normalization",
            "loss_normalization",
            "residual_normalization",
        ]:
            if state_copy.get(normalization_key) is not None:
                if "exclude_names" in state_copy[normalization_key]:
                    if state_copy[normalization_key]["exclude_names"] is not None:
                        raise ValueError(
                            "The exclude_names option in normalization config is no "
                            "longer supported, but excluded names were found in "
                            f"{normalization_key}."
                        )
                    else:
                        del state_copy[normalization_key]["exclude_names"]
        if "prescriber" in state_copy:
            # want to maintain backwards compatibility for this particular feature
            if state_copy["prescriber"] is not None:
                if state_copy.get("ocean") is not None:
                    raise ValueError("Cannot specify both prescriber and ocean.")
                state_copy["ocean"] = {
                    "surface_temperature_name": state_copy["prescriber"][
                        "prescribed_name"
                    ],
                    "ocean_fraction_name": state_copy["prescriber"]["mask_name"],
                    "interpolate": state_copy["prescriber"]["interpolate"],
                }
            del state_copy["prescriber"]
        if "activation_checkpointing" in state_copy:
            del state_copy["activation_checkpointing"]
        return state_copy

    def to_stepper_config(
        self,
        normalizer: StandardNormalizer,
        loss_normalizer: StandardNormalizer,
    ) -> "StepperConfig":
        """
        Convert the current config to a stepper config.

        Overwriting normalization configuration is needed to avoid
        a checkpoint trying to load normalization data from netCDF files
        which are no longer present when running inference.

        Args:
            normalizer: overwrite the normalization config
                with data from this normalizer
            loss_normalizer: overwrite the loss normalization config
                with data from this normalizer

        Returns:
            A stepper config.
        """
        return StepperConfig(
            step=self._to_step_config(normalizer, loss_normalizer),
            loss=self.loss,
            crps_training=self.crps_training,
            parameter_init=self.parameter_init,
        )

    def _to_step_config(
        self,
        normalizer: StandardNormalizer | None = None,
        loss_normalizer: StandardNormalizer | None = None,
    ) -> StepSelector:
        return StepSelector(
            type="multi_call",
            config=dataclasses.asdict(
                MultiCallStepConfig(
                    wrapped_step=StepSelector(
                        type="single_module",
                        config=dataclasses.asdict(
                            self._to_single_module_step_config(
                                normalizer=normalizer,
                                loss_normalizer=loss_normalizer,
                            )
                        ),
                    ),
                    config=self.multi_call,
                    include_multi_call_in_loss=self.include_multi_call_in_loss,
                )
            ),
        )

    def _to_single_module_step_config(
        self,
        normalizer: StandardNormalizer | None = None,
        loss_normalizer: StandardNormalizer | None = None,
    ) -> "SingleModuleStepConfig":
        if normalizer is not None:
            normalization = normalizer.get_normalization_config()
        else:
            normalization = self.normalization
        if loss_normalizer is not None:
            loss_normalization: NormalizationConfig | None = (
                loss_normalizer.get_normalization_config()
            )
            residual_normalization: NormalizationConfig | None = None
        else:
            loss_normalization = self.loss_normalization
            residual_normalization = self.residual_normalization
        return SingleModuleStepConfig(
            builder=self.builder,
            in_names=self.in_names,
            out_names=self.out_names,
            normalization=NetworkAndLossNormalizationConfig(
                network=normalization,
                loss=loss_normalization,
                residual=residual_normalization,
            ),
            ocean=self.ocean,
            corrector=self.corrector,
            next_step_forcing_names=self.next_step_forcing_names,
            crps_training=self.crps_training,
            residual_prediction=self.residual_prediction,
        )


def _prepend_timesteps(
    data: EnsembleTensorDict, timesteps: TensorMapping, time_dim: int = 2
) -> EnsembleTensorDict:
    for v in data.values():
        n_ensemble = v.shape[1]
        break
    else:
        return data  # data is length zero
    timesteps = add_ensemble_dim(timesteps, repeats=n_ensemble)
    return EnsembleTensorDict(
        {k: torch.cat([timesteps[k], v], dim=time_dim) for k, v in data.items()}
    )


def _get_time_dim_size(data: TensorDict) -> int:
    for v in data.values():
        return v.shape[1]
    raise ValueError("data is empty")


def _clip_time_dim(data: TensorDict, time_dim_size: int) -> TensorDict:
    return {k: v[:, :time_dim_size] for k, v in data.items()}


@dataclasses.dataclass
class TrainOutput(TrainOutputABC):
    metrics: TensorDict
    gen_data: EnsembleTensorDict
    target_data: EnsembleTensorDict
    time: xr.DataArray
    normalize: Callable[[TensorDict], TensorDict]
    derive_func: Callable[[TensorMapping, TensorMapping], TensorDict] = (
        lambda x, _: dict(x)
    )

    def __post_init__(self):
        for v in self.target_data.values():
            if v.shape[1] != 1:
                raise ValueError(
                    f"target_data can only have one ensemble member, got {v.shape[1]}"
                )

    def ensemble_derive_func(
        self, data: EnsembleTensorDict, forcing_data: TensorMapping
    ) -> EnsembleTensorDict:
        """
        Compute derived variables for an ensemble of data.

        Args:
            data: The data to compute derived variables for.
            forcing_data: The forcing data to use for the derived variables.
                Time dimension must be at least as long as present in the data,
                if longer it will be clipped.

        Returns:
            The derived variables.
        """
        flattened_data, n_ensemble = fold_ensemble_dim(data)
        if n_ensemble > 1:
            ensemble_forcing_data = add_ensemble_dim(forcing_data, repeats=n_ensemble)
            flattened_forcing_data = fold_sized_ensemble_dim(
                ensemble_forcing_data, n_ensemble
            )
        else:
            flattened_forcing_data = dict(forcing_data)
        flattened_forcing_data = _clip_time_dim(
            flattened_forcing_data, _get_time_dim_size(flattened_data)
        )
        derived_data = self.derive_func(flattened_data, flattened_forcing_data)
        return unfold_ensemble_dim(derived_data, n_ensemble)

    def remove_initial_condition(self, n_ic_timesteps: int) -> "TrainOutput":
        return TrainOutput(
            metrics=self.metrics,
            gen_data=EnsembleTensorDict(
                {k: v[:, :, n_ic_timesteps:] for k, v in self.gen_data.items()}
            ),
            target_data=EnsembleTensorDict(
                {k: v[:, :, n_ic_timesteps:] for k, v in self.target_data.items()}
            ),
            time=self.time[:, n_ic_timesteps:],
            normalize=self.normalize,
            derive_func=self.derive_func,
        )

    def copy(self) -> "TrainOutput":
        """Creates new dictionaries for the data but with the same tensors."""
        return TrainOutput(
            metrics=self.metrics,
            gen_data=EnsembleTensorDict({k: v for k, v in self.gen_data.items()}),
            target_data=EnsembleTensorDict({k: v for k, v in self.target_data.items()}),
            time=self.time,
            normalize=self.normalize,
            derive_func=self.derive_func,
        )

    def prepend_initial_condition(
        self,
        initial_condition: PrognosticState,
    ) -> "TrainOutput":
        """
        Prepends an initial condition to the existing stepped data.
        Assumes data are on the same device.
        For data windows > 0, the target IC is different from the generated IC
            and may be provided for correct calculation of tendencies.

        Args:
            initial_condition: Initial condition data.
        """
        batch_data = initial_condition.as_batch_data()
        return TrainOutput(
            metrics=self.metrics,
            gen_data=_prepend_timesteps(self.gen_data, batch_data.data),
            target_data=_prepend_timesteps(
                self.target_data,
                batch_data.data,
            ),
            time=xr.concat([batch_data.time, self.time], dim="time"),
            normalize=self.normalize,
            derive_func=self.derive_func,
        )

    def compute_derived_variables(
        self,
    ) -> "TrainOutput":
        gen_data = self.ensemble_derive_func(
            self.gen_data, fold_sized_ensemble_dim(self.target_data, 1)
        )
        target_data = self.ensemble_derive_func(
            self.target_data, fold_sized_ensemble_dim(self.target_data, 1)
        )
        return TrainOutput(
            metrics=self.metrics,
            gen_data=gen_data,
            target_data=target_data,
            time=self.time,
            normalize=self.normalize,
            derive_func=self.derive_func,
        )

    def get_metrics(self) -> TensorDict:
        return self.metrics


def stack_list_of_tensor_dicts(
    dict_list: list[TensorDict],
    time_dim: int,
) -> TensorDict:
    keys = next(iter(dict_list)).keys()
    stack_dict = {}
    for k in keys:
        stack_dict[k] = torch.stack([d[k] for d in dict_list], dim=time_dim)
    return stack_dict


def process_ensemble_prediction_generator_list(
    output_list: list[EnsembleTensorDict],
) -> EnsembleTensorDict:
    output_timeseries = stack_list_of_tensor_dicts(
        cast(list[TensorDict], output_list), time_dim=2
    )
    return EnsembleTensorDict(
        {k: v for k, v in output_timeseries.items()},
    )


def process_prediction_generator_list(
    output_list: list[TensorDict],
    time: xr.DataArray,
    labels: BatchLabels,
    horizontal_dims: list[str] | None = None,
) -> BatchData:
    output_timeseries = stack_list_of_tensor_dicts(output_list, time_dim=1)
    return BatchData.new_on_device(
        data=output_timeseries,
        time=time,
        horizontal_dims=horizontal_dims,
        labels=labels,
    )


@dataclasses.dataclass
class StepperConfig:
    """
    Configuration for a stepper.

    Parameters:
        step: The step configuration.
        loss: The loss configuration.
        optimize_last_step_only: Whether to optimize only the last step.
        n_ensemble: The number of ensemble members evaluated for each training
            batch member. Default is 2 if the loss type is EnsembleLoss, otherwise
            the default is 1. Must be 2 for EnsembleLoss to be valid.
        crps_training: Deprecated, kept for backwards compatibility. Use
            n_ensemble=2 with a CRPS loss instead.
        parameter_init: The parameter initialization configuration.
        input_masking: Config for masking step inputs.
        train_n_forward_steps: The number of timesteps to train on and associated
            sampling probabilities. By default, the stepper will train on the full
            number of timesteps present in the training dataset samples. Values must
            be less than or equal to the number of timesteps present
            in the training dataset samples.
    """

    step: StepSelector
    loss: StepLossConfig = dataclasses.field(default_factory=lambda: StepLossConfig())
    optimize_last_step_only: bool = False
    n_ensemble: int = -1  # sentinel value to avoid None typing of attribute
    crps_training: bool = False
    parameter_init: ParameterInitializationConfig = dataclasses.field(
        default_factory=lambda: ParameterInitializationConfig()
    )
    input_masking: StaticMaskingConfig | None = None
    train_n_forward_steps: TimeLengthProbabilities | int | None = None

    @property
    def train_n_forward_steps_sampler(self) -> TimeLengthProbabilities | None:
        if isinstance(self.train_n_forward_steps, int):
            return TimeLengthProbabilities.from_constant(self.train_n_forward_steps)
        return self.train_n_forward_steps

    def __post_init__(self):
        if self.crps_training:
            warnings.warn(
                "crps_training is deprecated, use n_ensemble=2 "
                "with a CRPS loss instead",
                DeprecationWarning,
            )
            self.n_ensemble = 2
            self.loss = StepLossConfig(
                type="EnsembleLoss",
                kwargs={"crps_weight": 1.0},
            )
        if self.n_ensemble == -1:
            if self.loss.type == "EnsembleLoss":
                self.n_ensemble = 2
            else:
                self.n_ensemble = 1

    @property
    def n_ic_timesteps(self) -> int:
        return self.step.n_ic_timesteps

    def get_train_window_data_requirements(
        self,
        default_n_forward_steps: int | None,
    ) -> DataRequirements:
        if self.train_n_forward_steps is None:
            if default_n_forward_steps is None:
                raise ValueError(
                    "default_n_forward_steps is required if "
                    "train_n_forward_steps is not provided"
                )
            n_forward_steps = default_n_forward_steps
        elif isinstance(self.train_n_forward_steps, int):
            n_forward_steps = self.train_n_forward_steps
        else:
            n_forward_steps = self.train_n_forward_steps.max_n_forward_steps
        return DataRequirements(
            names=self.all_names,
            n_timesteps=self._window_steps_required(n_forward_steps),
        )

    def get_evaluation_window_data_requirements(
        self, n_forward_steps: int
    ) -> DataRequirements:
        return DataRequirements(
            names=self.all_names,
            n_timesteps=self._window_steps_required(n_forward_steps),
        )

    def get_prognostic_state_data_requirements(self) -> PrognosticStateDataRequirements:
        return PrognosticStateDataRequirements(
            names=self.prognostic_names,
            n_timesteps=self.n_ic_timesteps,
        )

    @property
    def input_only_names(self) -> list[str]:
        return list(set(self.input_names) - set(self.output_names))

    def get_forcing_window_data_requirements(
        self, n_forward_steps: int
    ) -> DataRequirements:
        return DataRequirements(
            names=list(
                set(self.input_only_names).union(self.step.next_step_input_names)
            ),
            n_timesteps=self._window_steps_required(n_forward_steps),
        )

    def _window_steps_required(self, n_forward_steps: int) -> int:
        return n_forward_steps + self.n_ic_timesteps

    def as_loaded_dict(self):
        self.step.load()
        return dataclasses.asdict(self)

    def get_stepper(
        self,
        dataset_info: DatasetInfo,
        apply_parameter_init: bool = True,
        training_history: TrainingHistory | None = None,
        load_weights_and_history: WeightsAndHistoryLoader = load_weights_and_history,
    ):
        """
        Args:
            dataset_info: Information about the training dataset.
            apply_parameter_init: Whether to apply parameter initialization.
            training_history: History of the stepper's training jobs.
            load_weights_and_history: Function for loading weights and history.
                Default implementation loads a Trainer checkpoint containing
                a Stepper.

        """
        logging.info("Initializing stepper from provided config")
        if apply_parameter_init:
            parameter_initializer = self.get_parameter_initializer(
                load_weights_and_history
            )
        else:
            parameter_initializer = ParameterInitializer()
        step = self.step.get_step(
            dataset_info, init_weights=parameter_initializer.freeze_weights
        )
        derive_func = dataset_info.vertical_coordinate.build_derive_function(
            dataset_info.timestep
        )
        if self.input_masking is None:
            input_masking = NullMasking()
        else:
            input_masking = self.input_masking.build(
                mask=dataset_info.mask_provider,
                means=step.normalizer.means,
            )
        try:
            output_process_func = dataset_info.mask_provider.build_output_masker()
        except MissingDatasetInfo:
            output_process_func = NullPostProcessFn()
        return Stepper(
            config=self,
            step=step,
            dataset_info=dataset_info,
            input_process_func=input_masking,
            output_process_func=output_process_func,
            derive_func=derive_func,
            parameter_initializer=parameter_initializer,
            training_history=training_history,
        )

    @classmethod
    def from_stepper_state(cls, state) -> "StepperConfig":
        """
        Initialize a StepperConfig from a stepper state.

        This is required for backwards compatibility with older steppers,
        whose configuration did not provide normalization constants, but rather
        pointed to files on disk. Newer stepper configurations load these
        constants into the configuration before checkpoints are saved.

        Args:
            state: The state of the stepper.

        Returns:
            The stepper config.
        """
        try:
            legacy_config = SingleModuleStepperConfig.from_state(state["config"])
            normalizer = StandardNormalizer.from_state(
                state.get("normalizer", state.get("normalization"))
            )
            if normalizer is None:
                raise KeyError(
                    "No normalization found in state, available keys: "
                    + ", ".join(state.keys())
                )
            loss_normalizer_config = state.get(
                "loss_normalizer", state.get("loss_normalization")
            )
            if loss_normalizer_config is None:
                loss_normalizer = normalizer
            else:
                loss_normalizer = StandardNormalizer.from_state(loss_normalizer_config)
            return legacy_config.to_stepper_config(
                normalizer=normalizer, loss_normalizer=loss_normalizer
            )
        except (dacite.exceptions.DaciteError, KeyError):
            state = cls.remove_deprecated_keys(state["config"])
            return dacite.from_dict(
                data_class=cls, data=state, config=dacite.Config(strict=True)
            )

    @property
    def loss_names(self):
        """Names of variables to include in loss."""
        return self.step.loss_names

    @property
    def input_names(self) -> list[str]:
        """Names of variables which are required as inputs."""
        return self.step.input_names

    @property
    def all_names(self) -> list[str]:
        """Names of all variables."""
        return list(set(self.input_names + self.output_names))

    @property
    def next_step_forcing_names(self) -> list[str]:
        """
        Names of variables which are given as inputs but taken from the output timestep.

        An example might be solar insolation taken during the output window period.
        """
        return self.step.get_next_step_forcing_names()

    @property
    def prognostic_names(self) -> list[str]:
        """Names of variables which both inputs and outputs."""
        return self.step.prognostic_names

    @property
    def output_names(self) -> list[str]:
        """Names of variables which are outputs only."""
        return self.step.output_names

    @classmethod
    def remove_deprecated_keys(cls, state: dict[str, Any]) -> dict[str, Any]:
        state_copy = state.copy()
        return state_copy

    def replace_ocean(self, ocean: OceanConfig | None):
        self.step.replace_ocean(ocean)

    def get_ocean(self) -> OceanConfig | None:
        return self.step.get_ocean()

    def replace_multi_call(
        self, multi_call: MultiCallConfig | None, state: dict[str, Any]
    ) -> dict[str, Any]:
        """Replace the multi-call configuration of self.step and ensure the
        associated state can be loaded as a multi-call step.

        A value of `None` for `multi_call` will remove the multi-call configuration.

        If the selected type supports it, the multi-call configuration will be
        updated in place. Otherwise, it will be wrapped in the multi_call step
        configuration with the given multi_call config or None.

        Note this updates self.step in place, but returns a new state dictionary.

        Args:
            multi_call: MultiCallConfig for the resulting self.step.
            state: state dictionary associated with the loaded step.

        Returns:
            The state dictionary updated to ensure consistency with that of a
            serialized multi-call step.
        """
        self.step, new_state = replace_multi_call(self.step, multi_call, state)
        return new_state

    def get_parameter_initializer(
        self,
        load_weights_and_history: WeightsAndHistoryLoader,
    ) -> ParameterInitializer:
        """
        Get the parameter initializer for this stepper configuration.
        """
        return self.parameter_init.build(
            load_weights_and_history=load_weights_and_history
        )

    @classmethod
    def from_state(cls, state) -> "StepperConfig":
        return dacite.from_dict(
            data_class=cls, data=state, config=dacite.Config(strict=True)
        )


class Stepper(
    TrainStepperABC[
        PrognosticState,
        BatchData,
        BatchData,
        PairedData,
        TrainOutput,
    ]
):
    """
    Stepper class for selectable step configurations.
    """

    TIME_DIM = 1
    CHANNEL_DIM = -3

    def __init__(
        self,
        config: StepperConfig,
        step: StepABC,
        dataset_info: DatasetInfo,
        input_process_func: Callable[[TensorMapping], TensorDict],
        output_process_func: Callable[[TensorMapping], TensorDict],
        derive_func: Callable[[TensorMapping, TensorMapping], TensorDict],
        parameter_initializer: ParameterInitializer,
        training_history: TrainingHistory | None = None,
    ):
        """
        Args:
            config: The configuration.
            step: The step object.
            dataset_info: Information about dataset used for training.
            output_process_func: Function to post-process the output of the step
                function.
            derive_func: Function to compute derived variables.
            input_process_func: Optional function for processing inputs and next-step
                inputs before passing them to the step object, e.g., by masking
                specific regions.
            parameter_initializer: The parameter initializer to use for loading weights
                from an external source.
            training_history: History of the stepper's training jobs.
        """
        self._config = config
        self._step_obj = step
        self._dataset_info = dataset_info
        self._derive_func = derive_func
        self._output_process_func = output_process_func
        self._input_process_func = input_process_func
        self._no_optimization = NullOptimization()
        self._parameter_initializer = parameter_initializer
        self._train_n_forward_steps_sampler = config.train_n_forward_steps_sampler

        def get_loss_obj() -> StepLoss:
            loss_normalizer = step.get_loss_normalizer()
            if config.loss is None:
                raise ValueError("Loss is not configured")
            return config.loss.build(
                dataset_info.gridded_operations,
                out_names=config.loss_names,
                channel_dim=self.CHANNEL_DIM,
                normalizer=loss_normalizer,
            )

        self._loss_normalizer: StandardNormalizer | None = None

        self._get_loss_obj = get_loss_obj
        self._loss_obj: StepLoss | None = None

        self._parameter_initializer.apply_weights(
            step.modules,
        )

        self._l2_sp_tuning_regularizer = (
            self._parameter_initializer.get_l2_sp_tuning_regularizer(
                step.modules,
            )
        )

        self._training_history = (
            training_history if training_history is not None else TrainingHistory()
        )
        self._append_training_history_from(
            base_training_history=self._parameter_initializer.training_history
        )

        _1: PredictFunction[  # for type checking
            PrognosticState,
            BatchData,
            BatchData,
        ] = self.predict

        _2: PredictFunction[  # for type checking
            PrognosticState,
            BatchData,
            PairedData,
        ] = self.predict_paired

        self._dataset_info = dataset_info

    @property
    def _loaded_loss_normalizer(self) -> StandardNormalizer:
        if self._loss_normalizer is None:
            loss_normalizer = self._step_obj.get_loss_normalizer()
            self._loss_normalizer = loss_normalizer
        return self._loss_normalizer

    @property
    def loss_obj(self) -> StepLoss:
        if self._loss_obj is None:
            self._loss_obj = self._get_loss_obj()
        return self._loss_obj

    @property
    def config(self) -> StepperConfig:
        return self._config

    @property
    def derive_func(self) -> Callable[[TensorMapping, TensorMapping], TensorDict]:
        return self._derive_func

    @property
    def surface_temperature_name(self) -> str | None:
        return self._step_obj.surface_temperature_name

    @property
    def ocean_fraction_name(self) -> str | None:
        return self._step_obj.ocean_fraction_name

    def prescribe_sst(
        self,
        mask_data: TensorMapping,
        gen_data: TensorMapping,
        target_data: TensorMapping,
    ) -> TensorDict:
        """
        Prescribe sea surface temperature onto the generated surface temperature field.

        Args:
            mask_data: Source for the prescriber mask field.
            gen_data: Contains the generated surface temperature field.
            target_data: Contains the target surface temperature that will
                be prescribed onto the generated one according to the mask.
        """
        return self._step_obj.prescribe_sst(mask_data, gen_data, target_data)

    @property
    def training_dataset_info(self) -> DatasetInfo:
        return self._dataset_info

    @property
    def training_variable_metadata(self) -> Mapping[str, VariableMetadata]:
        return self._dataset_info.variable_metadata

    @property
    def training_history(self) -> TrainingHistory:
        return self._training_history

    def _append_training_history_from(
        self, base_training_history: TrainingHistory | None
    ):
        """
        When the stepper receives weights from a base stepper via parameter
        initialization, this helper is used to extend its training history to include
        the training history of the base stepper.

        Args:
            base_training_history: The training history from a base stepper to append.
        """
        if base_training_history is not None:
            self._training_history.extend(base_training_history)

    @property
    def effective_loss_scaling(self) -> TensorDict:
        """
        Effective loss scalings used to normalize outputs before computing loss.
        y_loss_normalized_i = (y_i - y_mean_i) / loss_scaling_i
        where loss_scaling_i = loss_normalizer_std_i / weight_i.
        """
        return self.loss_obj.effective_loss_scaling

    def replace_multi_call(self, multi_call: MultiCallConfig | None):
        """
        Replace the MultiCall object with a new one. Note this is only
        meant to be used at inference time and may result in the loss
        function being unusable.

        Args:
            multi_call: The new multi_call configuration or None.
        """
        state = self._step_obj.get_state()
        new_state = self._config.replace_multi_call(multi_call, state)
        new_stepper: Stepper = self._config.get_stepper(
            dataset_info=self._dataset_info, apply_parameter_init=False
        )
        new_stepper._step_obj.load_state(new_state)
        self._step_obj = new_stepper._step_obj

    def replace_ocean(self, ocean: OceanConfig | None):
        """
        Replace the ocean model with a new one.

        Args:
            ocean: The new ocean model configuration or None.
        """
        self._config.replace_ocean(ocean)
        new_stepper: Stepper = self._config.get_stepper(
            dataset_info=self._dataset_info,
            apply_parameter_init=False,
        )
        new_stepper._step_obj.load_state(self._step_obj.get_state())
        self._step_obj = new_stepper._step_obj

    def get_base_weights(self) -> Weights | None:
        """
        Get the base weights of the stepper.

        Returns:
            A list of weight dictionaries for each module in the stepper.
        """
        return self._parameter_initializer.base_weights

    @property
    def prognostic_names(self) -> list[str]:
        return self._step_obj.prognostic_names

    @property
    def out_names(self) -> list[str]:
        return self._step_obj.output_names

    @property
    def loss_names(self) -> list[str]:
        return self._step_obj.loss_names

    @property
    def n_ic_timesteps(self) -> int:
        return self._step_obj.n_ic_timesteps

    @property
    def modules(self) -> nn.ModuleList:
        """
        Returns:
            A list of modules being trained.
        """
        return self._step_obj.modules

    @property
    def normalizer(self) -> StandardNormalizer:
        return self._step_obj.normalizer

    def step(
        self,
        input: TensorMapping,
        next_step_input_data: TensorMapping,
        labels: BatchLabels,
        wrapper: Callable[[nn.Module], nn.Module] = lambda x: x,
    ) -> TensorDict:
        """
        Step the model forward one timestep given input data.

        Args:
            input: Mapping from variable name to tensor of shape
                [n_batch, n_lat, n_lon] containing denormalized data from the
                initial timestep.
            next_step_input_data: Mapping from variable name to tensor of shape
                [n_batch, n_lat, n_lon] containing denormalized data from
                the output timestep.
            labels: Labels for the input and output data.
            wrapper: Wrapper to apply over each nn.Module before calling.

        Returns:
            The denormalized output data at the next time step.
        """
        input = self._input_process_func(input)
        next_step_input_data = self._input_process_func(next_step_input_data)
        output = self._step_obj.step(
            input, next_step_input_data, wrapper=wrapper, labels=labels
        )
        return self._output_process_func(output)

    def get_prediction_generator(
        self,
        initial_condition: PrognosticState,
        forcing_data: BatchData,
        n_forward_steps: int,
        optimizer: OptimizationABC,
    ) -> Generator[TensorDict, None, None]:
        """
        Predict multiple steps forward given initial condition and forcing data.

        Uses low-level inputs and does not compute derived variables, to separate
        concerns from the `predict` method.

        Args:
            initial_condition: The initial condition, containing tensors of shape
                [n_batch, self.n_ic_timesteps, <horizontal_dims>].
            forcing_data: The forcing data, containing tensors of shape
                [n_batch, n_forward_steps + self.n_ic_timesteps, <horizontal_dims>].
            n_forward_steps: The number of forward steps to predict, corresponding
                to the data shapes of forcing_data.
            optimizer: The optimizer to use for updating the module.

        Returns:
            Generator yielding the output data at each timestep.
        """
        ic_batch_data = initial_condition.as_batch_data()
        if ic_batch_data.labels != forcing_data.labels:
            raise ValueError(
                "Initial condition and forcing data must have the same labels, "
                f"got {ic_batch_data.labels} and {forcing_data.labels}."
            )
        ic_dict = ic_batch_data.data
        forcing_dict = forcing_data.data
        return self._predict_generator(
            ic_dict, forcing_dict, n_forward_steps, optimizer, forcing_data.labels
        )

    @property
    def _input_only_names(self) -> list[str]:
        return list(
            set(self._step_obj.input_names).difference(set(self._step_obj.output_names))
        )

    def _predict_generator(
        self,
        ic_dict: TensorMapping,
        forcing_dict: TensorMapping,
        n_forward_steps: int,
        optimizer: OptimizationABC,
        labels: BatchLabels,
    ) -> Generator[TensorDict, None, None]:
        state = {k: ic_dict[k].squeeze(self.TIME_DIM) for k in ic_dict}
        for step in range(n_forward_steps):
            input_forcing = {
                k: (
                    forcing_dict[k][:, step]
                    if k not in self._step_obj.next_step_forcing_names
                    else forcing_dict[k][:, step + 1]
                )
                for k in self._input_only_names
            }
            next_step_input_dict = {
                k: forcing_dict[k][:, step + 1]
                for k in self._step_obj.next_step_input_names
            }
            input_data = {**state, **input_forcing}

            def checkpoint(module):
                return optimizer.checkpoint(module, step=step)

            state = self.step(
                input_data,
                next_step_input_dict,
                wrapper=checkpoint,
                labels=labels,
            )
            yield state
            state = optimizer.detach_if_using_gradient_accumulation(state)

    def predict(
        self,
        initial_condition: PrognosticState,
        forcing: BatchData,
        compute_derived_variables: bool = False,
    ) -> tuple[BatchData, PrognosticState]:
        """
        Predict multiple steps forward given initial condition and reference data.

        Args:
            initial_condition: Prognostic state data with tensors of shape
                [n_batch, self.n_ic_timesteps, <horizontal_dims>]. This data is assumed
                to contain all prognostic variables and be denormalized.
            forcing: Contains tensors of shape
                [n_batch, self.n_ic_timesteps + n_forward_steps, n_lat, n_lon]. This
                contains the forcing and ocean data for the initial condition and all
                subsequent timesteps.
            compute_derived_variables: Whether to compute derived variables for the
                prediction.

        Returns:
            A batch data containing the prediction and the prediction's final state
            which can be used as a new initial condition.
        """
        timer = GlobalTimer.get_instance()
        forcing_names = set(self._input_only_names).union(
            self._step_obj.next_step_input_names
        )

        if forcing.n_ensemble == 1 and initial_condition.as_batch_data().n_ensemble > 1:
            forcing = forcing.broadcast_ensemble(
                n_ensemble=initial_condition.as_batch_data().n_ensemble
            )

        with timer.context("forward_prediction"):
            ic_batch_data = initial_condition.as_batch_data()
            forcing_data = forcing.subset_names(forcing_names)
            if ic_batch_data.n_timesteps != self.n_ic_timesteps:
                raise ValueError(
                    f"Initial condition must have {self.n_ic_timesteps} timesteps, got "
                    f"{ic_batch_data.n_timesteps}."
                )
            n_forward_steps = forcing_data.n_timesteps - self.n_ic_timesteps
            output_list = list(
                self.get_prediction_generator(
                    initial_condition,
                    forcing_data,
                    n_forward_steps,
                    NullOptimization(),
                )
            )
        data = process_prediction_generator_list(
            output_list,
            time=forcing_data.time[:, self.n_ic_timesteps :],
            horizontal_dims=forcing_data.horizontal_dims,
            labels=forcing.labels,
        )
        if compute_derived_variables:
            with timer.context("compute_derived_variables"):
                data = (
                    data.prepend(initial_condition)
                    .compute_derived_variables(
                        derive_func=self.derive_func,
                        forcing_data=forcing_data,
                    )
                    .remove_initial_condition(self.n_ic_timesteps)
                )
        prognostic_state = data.get_end(self.prognostic_names, self.n_ic_timesteps)
        data = BatchData.new_on_device(
            data=data.data,
            time=data.time,
            horizontal_dims=data.horizontal_dims,
            labels=data.labels,
            n_ensemble=data.n_ensemble,
        )
        return data, prognostic_state

    def predict_paired(
        self,
        initial_condition: PrognosticState,
        forcing: BatchData,
        compute_derived_variables: bool = False,
    ) -> tuple[PairedData, PrognosticState]:
        """
        Predict multiple steps forward given initial condition and reference data.

        Args:
            initial_condition: Prognostic state data with tensors of shape
                [n_batch, self.n_ic_timesteps, <horizontal_dims>]. This data is assumed
                to contain all prognostic variables and be denormalized.
            forcing: Contains tensors of shape
                [n_batch, self.n_ic_timesteps + n_forward_steps, n_lat, n_lon]. This
                contains the forcing and ocean data for the initial condition and all
                subsequent timesteps.
            compute_derived_variables: Whether to compute derived variables for the
                prediction.

        Returns:
            A tuple of 1) a paired data object, containing the prediction paired with
            all target/forcing data at the same timesteps, and 2) the prediction's
            final state, which can be used as a new initial condition.
        """
        prediction, new_initial_condition = self.predict(
            initial_condition, forcing, compute_derived_variables
        )
        forward_data = self.get_forward_data(
            forcing, compute_derived_variables=compute_derived_variables
        )
        return (
            PairedData.from_batch_data(
                prediction=prediction,
                reference=BatchData.new_on_device(
                    data=forward_data.data,
                    time=forward_data.time,
                    horizontal_dims=forward_data.horizontal_dims,
                    labels=forward_data.labels,
                ),
            ),
            new_initial_condition,
        )

    def get_forward_data(
        self, data: BatchData, compute_derived_variables: bool = False
    ) -> BatchData:
        if compute_derived_variables:
            timer = GlobalTimer.get_instance()
            with timer.context("compute_derived_variables"):
                data = data.compute_derived_variables(
                    derive_func=self.derive_func,
                    forcing_data=data,
                )
        return data.remove_initial_condition(self.n_ic_timesteps)

    def _get_regularizer_loss(self) -> torch.Tensor:
        return self._l2_sp_tuning_regularizer() + self._step_obj.get_regularizer_loss()

    def train_on_batch(
        self,
        data: BatchData,
        optimization: OptimizationABC,
        compute_derived_variables: bool = False,
    ) -> TrainOutput:
        """
        Train the model on a batch of data with one or more forward steps.

        If gradient accumulation is used by the optimization, the computational graph is
        detached between steps to reduce memory consumption. This means the model learns
        how to deal with inputs on step N but does not try to improve the behavior at
        step N by modifying the behavior for step N-1.

        Args:
            data: The batch data where each tensor in data.data has shape
                [n_sample, n_forward_steps + self.n_ic_timesteps, <horizontal_dims>].
            optimization: The optimization class to use for updating the module.
                Use `NullOptimization` to disable training.
            compute_derived_variables: Whether to compute derived variables for the
                prediction and target data.

        Returns:
            The loss metrics, the generated data, the normalized generated data,
                and the normalized batch data.
        """
        metrics: dict[str, float] = {}
        input_data = data.get_start(self.prognostic_names, self.n_ic_timesteps)
        target_data = self.get_forward_data(data, compute_derived_variables=False)

        optimization.set_mode(self._step_obj.modules)
        output_list = self._accumulate_loss(
            input_data,
            data,
            target_data,
            optimization,
            metrics,
        )

        regularizer_loss = self._get_regularizer_loss()
        if torch.any(regularizer_loss > 0):
            optimization.accumulate_loss(regularizer_loss)
        metrics["loss"] = optimization.get_accumulated_loss().detach()
        optimization.step_weights()

        gen_data = process_ensemble_prediction_generator_list(output_list)

        stepped = TrainOutput(
            metrics=metrics,
            gen_data=gen_data,
            target_data=add_ensemble_dim(target_data.data),
            time=target_data.time,
            normalize=self.normalizer.normalize,
            derive_func=self.derive_func,
        )
        ic = data.get_start(
            set(data.data.keys()), self.n_ic_timesteps
        )  # full data and not just prognostic get prepended
        stepped = stepped.prepend_initial_condition(ic)
        if compute_derived_variables:
            stepped = stepped.compute_derived_variables()
        # apply post-processing and return
        return stepped

    def _accumulate_loss(
        self,
        input_data: PrognosticState,
        data: BatchData,
        target_data: BatchData,
        optimization: OptimizationABC,
        metrics: dict[str, float],
    ) -> list[EnsembleTensorDict]:
        input_data = data.get_start(self.prognostic_names, self.n_ic_timesteps)
        # output from self.predict_paired does not include initial condition
        n_forward_steps = data.time.shape[1] - self.n_ic_timesteps
        n_ensemble = self._config.n_ensemble
<<<<<<< HEAD
        input_batch_data = input_data.as_batch_data()
        if input_batch_data.labels != data.labels:
            raise ValueError(
                "Initial condition and forcing data must have the same labels, "
                f"got {input_batch_data.labels} and {data.labels}."
            )
        input_ensemble_batch = input_batch_data.repeat_interleave_batch_dim(n_ensemble)
        forcing_ensemble_data: TensorMapping = repeat_interleave_batch_dim(
            data.data, repeats=n_ensemble
        )
        output_generator = self._predict_generator(
            input_ensemble_batch.data,
            forcing_ensemble_data,
=======

        input_ensemble_data = input_data.as_batch_data().broadcast_ensemble(n_ensemble)
        forcing_ensemble_data = data.broadcast_ensemble(n_ensemble)

        output_generator = self._predict_generator(
            input_ensemble_data.data,
            forcing_ensemble_data.data,
>>>>>>> 6fdc590b
            n_forward_steps,
            optimization,
            labels=input_ensemble_batch.labels,
        )
        output_list: list[EnsembleTensorDict] = []
        output_iterator = iter(output_generator)
        if self._train_n_forward_steps_sampler is not None:
            stochastic_n_forward_steps = self._train_n_forward_steps_sampler.sample()
            if stochastic_n_forward_steps > n_forward_steps:
                raise RuntimeError(
                    "The number of forward steps to train on "
                    f"({stochastic_n_forward_steps}) is greater than the number of "
                    f"forward steps in the data ({n_forward_steps}), "
                    "This is supposed to be ensured by the StepperConfig when train "
                    "data requirements are retrieved, so this is a bug."
                )
            n_forward_steps = stochastic_n_forward_steps
        for step in range(n_forward_steps):
            optimize_step = (
                step == n_forward_steps - 1 or not self._config.optimize_last_step_only
            )
            if optimize_step:
                context = contextlib.nullcontext()
            else:
                context = torch.no_grad()
            with context:
                gen_step = next(output_iterator)
                gen_step = unfold_ensemble_dim(gen_step, n_ensemble=n_ensemble)
                output_list.append(gen_step)
                # Note: here we examine the loss for a single timestep,
                # not a single model call (which may contain multiple timesteps).
                target_step = add_ensemble_dim(
                    {
                        k: v.select(self.TIME_DIM, step)
                        for k, v in target_data.data.items()
                    }
                )
                step_loss = self.loss_obj(gen_step, target_step, step=step)
                metrics[f"loss_step_{step}"] = step_loss.detach()
            if optimize_step:
                optimization.accumulate_loss(step_loss)
        return output_list

    def update_training_history(self, training_job: TrainingJob) -> None:
        """
        Update the stepper's history of training jobs.

        Args:
            training_job: The training job to add to the history.
        """
        self._training_history.append(training_job)

    def get_state(self):
        """
        Returns:
            The state of the stepper.
        """
        return {
            "config": self._config.as_loaded_dict(),
            "dataset_info": self._dataset_info.to_state(),
            "step": self._step_obj.get_state(),
            "training_history": self._training_history.get_state(),
        }

    def load_state(self, state: dict[str, Any]) -> None:
        """
        Load the state of the stepper.

        Args:
            state: The state to load.
        """
        self._step_obj.load_state(state["step"])

    @classmethod
    def from_state(cls, state) -> "Stepper":
        """
        Load the state of the stepper.

        Args:
            state: The state to load.

        Returns:
            The stepper.
        """
        try:
            legacy_config = SingleModuleStepperConfig.from_state(state["config"])
            dataset_state = {}
            dataset_state["timestep"] = state.get(
                "encoded_timestep", DEFAULT_ENCODED_TIMESTEP
            )
            if "sigma_coordinates" in state:
                # for backwards compatibility with old checkpoints
                dataset_state["vertical_coordinate"] = state["sigma_coordinates"]
            else:
                dataset_state["vertical_coordinate"] = state["vertical_coordinate"]

            if "area" in state:
                # backwards-compatibility, these older checkpoints are always lat-lon
                dataset_state["gridded_operations"] = {
                    "type": "LatLonOperations",
                    "state": {"area_weights": state["area"]},
                }
            else:
                dataset_state["gridded_operations"] = state["gridded_operations"]

            if "img_shape" in state:
                dataset_state["img_shape"] = state["img_shape"]
            elif "data_shapes" in state:
                for _, shape in state["data_shapes"].items():
                    if len(shape) == 4:
                        dataset_state["img_shape"] = shape[-2:]
                        break

            normalizer = StandardNormalizer.from_state(
                state.get("normalizer", state.get("normalization"))
            )
            if normalizer is None:
                raise ValueError(
                    f"No normalizer state found, keys include {state.keys()}"
                )
            if "loss_normalizer" in state or "loss_normalization" in state:
                loss_normalizer = StandardNormalizer.from_state(
                    state.get("loss_normalizer", state.get("loss_normalization"))
                )
            else:
                loss_normalizer = normalizer
            config = legacy_config.to_stepper_config(
                normalizer=normalizer, loss_normalizer=loss_normalizer
            )
            dataset_info = DatasetInfo.from_state(dataset_state)
            state["step"] = {
                # SingleModuleStep inside MultiCallStep
                "wrapped_step": {"module": state["module"]}
            }
        except dacite.exceptions.DaciteError:
            config = StepperConfig.from_stepper_state(state)
            dataset_info = DatasetInfo.from_state(state["dataset_info"])
        training_history = TrainingHistory.from_state(state.get("training_history", []))
        stepper = config.get_stepper(
            dataset_info=dataset_info,
            training_history=training_history,
            # don't need to initialize weights, we're about to load_state
            apply_parameter_init=False,
        )
        stepper.load_state(state)
        return stepper


def get_serialized_stepper_vertical_coordinate(
    state: dict[str, Any],
) -> VerticalCoordinate:
    if "vertical_coordinate" in state:
        return dacite.from_dict(
            data_class=SerializableVerticalCoordinate,
            data={"vertical_coordinate": state["vertical_coordinate"]},
            config=dacite.Config(strict=True),
        ).vertical_coordinate
    elif "sigma_coordinates" in state:
        return dacite.from_dict(
            data_class=SerializableVerticalCoordinate,
            data={"vertical_coordinate": state["sigma_coordinates"]},
            config=dacite.Config(strict=True),
        ).vertical_coordinate
    else:
        dataset_info = DatasetInfo.from_state(state["dataset_info"])
        return dataset_info.vertical_coordinate


@dataclasses.dataclass
class StepperOverrideConfig:
    """
    Configuration for overriding stepper configuration options.

    The default value for each parameter is ``"keep"``, which denotes that the
    serialized stepper's configuration will not be modified when loaded. Passing
    other values will override the configuration of the loaded stepper.

    Parameters:
        ocean: Ocean configuration to override that used in producing a serialized
            stepper.
        multi_call: MultiCall configuration to override that used in producing a
            serialized stepper.
    """

    ocean: Literal["keep"] | OceanConfig | None = "keep"
    multi_call: Literal["keep"] | MultiCallConfig | None = "keep"


def load_stepper_config(
    checkpoint_path: str | pathlib.Path,
    override_config: StepperOverrideConfig | None = None,
) -> StepperConfig:
    """Load a stepper configuration, optionally overriding certain aspects.

    Args:
        checkpoint_path: The path to the serialized checkpoint.
        override_config: Configuration options to override (optional).

    Returns:
        The configuration of the stepper serialized in the checkpoint, with
        appropriate options overridden.
    """
    stepper = load_stepper(checkpoint_path, override_config)
    return stepper._config


def load_stepper(
    checkpoint_path: str | pathlib.Path,
    override_config: StepperOverrideConfig | None = None,
) -> Stepper:
    """Load a stepper, optionally overriding certain aspects.

    Args:
        checkpoint_path: The path to the serialized checkpoint.
        override_config: Configuration options to override (optional).

    Returns:
        The stepper serialized in the checkpoint, with appropriate options
        overridden.
    """
    if override_config is None:
        override_config = StepperOverrideConfig()

    checkpoint = torch.load(
        checkpoint_path, map_location=get_device(), weights_only=False
    )
    stepper = Stepper.from_state(checkpoint["stepper"])

    if override_config.ocean != "keep":
        logging.info(
            "Overriding training ocean configuration with a new ocean configuration."
        )
        stepper.replace_ocean(override_config.ocean)

    if override_config.multi_call != "keep":
        logging.info(
            "Overriding training multi_call configuration with a new "
            "multi_call configuration."
        )
        stepper.replace_multi_call(override_config.multi_call)
    return stepper<|MERGE_RESOLUTION|>--- conflicted
+++ resolved
@@ -37,12 +37,8 @@
 from fme.core.generics.inference import PredictFunction
 from fme.core.generics.optimization import OptimizationABC
 from fme.core.generics.train_stepper import TrainOutputABC, TrainStepperABC
-<<<<<<< HEAD
 from fme.core.labels import BatchLabels
-from fme.core.loss import WeightedMappingLoss, WeightedMappingLossConfig
-=======
 from fme.core.loss import StepLoss, StepLossConfig
->>>>>>> 6fdc590b
 from fme.core.masking import NullMasking, StaticMaskingConfig
 from fme.core.multi_call import MultiCallConfig
 from fme.core.normalizer import (
@@ -1351,7 +1347,6 @@
         # output from self.predict_paired does not include initial condition
         n_forward_steps = data.time.shape[1] - self.n_ic_timesteps
         n_ensemble = self._config.n_ensemble
-<<<<<<< HEAD
         input_batch_data = input_data.as_batch_data()
         if input_batch_data.labels != data.labels:
             raise ValueError(
@@ -1359,21 +1354,12 @@
                 f"got {input_batch_data.labels} and {data.labels}."
             )
         input_ensemble_batch = input_batch_data.repeat_interleave_batch_dim(n_ensemble)
-        forcing_ensemble_data: TensorMapping = repeat_interleave_batch_dim(
-            data.data, repeats=n_ensemble
+        forcing_ensemble_data: BatchData = data.repeat_interleave_batch_dim(
+            repeats=n_ensemble
         )
         output_generator = self._predict_generator(
             input_ensemble_batch.data,
-            forcing_ensemble_data,
-=======
-
-        input_ensemble_data = input_data.as_batch_data().broadcast_ensemble(n_ensemble)
-        forcing_ensemble_data = data.broadcast_ensemble(n_ensemble)
-
-        output_generator = self._predict_generator(
-            input_ensemble_data.data,
             forcing_ensemble_data.data,
->>>>>>> 6fdc590b
             n_forward_steps,
             optimization,
             labels=input_ensemble_batch.labels,
