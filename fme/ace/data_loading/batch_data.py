import dataclasses
from collections.abc import Callable, Collection, Iterable, Sequence
from typing import Any, TypeVar

import cftime
import numpy as np
import pandas as pd
import torch
import xarray as xr
from torch.utils.data import default_collate

from fme.core.device import get_device
from fme.core.labels import BatchLabels
from fme.core.tensors import repeat_interleave_batch_dim, unfold_ensemble_dim
from fme.core.typing_ import EnsembleTensorDict, TensorDict, TensorMapping

SelfType = TypeVar("SelfType", bound="BatchData")


def _check_device(data: TensorMapping, device: torch.device):
    for v in data.values():
        if v.device != device:
            raise ValueError(f"data must be on {device}")


class PrognosticState:
    """
    Thin typing wrapper around BatchData to indicate that the data is a prognostic
    state, such as an initial condition or final state when evolving forward in time.
    """

    def __init__(self, data: "BatchData"):
        """
        Initialize the state.

        Args:
            data: The data to initialize the state with.
        """
        self._data = data

    def to_device(self) -> "PrognosticState":
        return PrognosticState(self._data.to_device())

    def as_batch_data(self) -> "BatchData":
        return self._data


@dataclasses.dataclass
class BatchData:
    """A container for the data and time coordinates of a batch.

    Parameters:
        data: Data for each variable in each sample of shape (sample, time, ...),
            concatenated along samples to make a batch. To be used directly in training,
            validation, and inference.
        time: An array representing time coordinates for each sample in the batch,
            concatenated along samples to make a batch. To be used in writing out
            inference predictions with time coordinates, not directly in ML.
        labels: Labels for each sample in the batch.
        horizontal_dims: Horizontal dimensions of the data. Used for writing to
            netCDF files.
    """

    data: TensorMapping
    time: xr.DataArray
    labels: BatchLabels
    horizontal_dims: list[str] = dataclasses.field(
        default_factory=lambda: ["lat", "lon"]
    )
    n_ensemble: int = 1

    @classmethod
    def new_for_testing(
        cls,
        names: Iterable[str],
        n_samples: int = 2,
        n_timesteps: int = 10,
        t_initial: cftime.datetime = cftime.datetime(2020, 1, 1),
        freq="6h",
        increment_times: bool = False,
        calendar="julian",
        img_shape: tuple[int, ...] = (9, 18),
        horizontal_dims: list[str] = ["lat", "lon"],
        labels: BatchLabels | None = None,
        device: torch.device | None = None,
    ) -> "BatchData":
        """
        Create a new batch data object for testing.

        Args:
            names: The names of the variables to create.
            n_samples: The number of samples to create.
            n_timesteps: The number of timesteps to create.
            t_initial: The initial time.
            freq: The frequency of the time steps.
            increment_times: Whether to increment the initial time for each sample
                when creating the time coordinate.
            calendar: The calendar of the time steps.
            img_shape: The shape of the horizontal dimensions of the data.
            horizontal_dims: The horizontal dimensions of the data.
            labels: The labels of the data.
            device: The device to create the data on. By default, the device is
                determined by the global device specified by get_device().
        """
        if device is None:
            device = get_device()
        time = xr.DataArray(
            data=xr.date_range(
                start=t_initial,
                periods=n_timesteps,
                freq=freq,
                calendar=calendar,
                use_cftime=True,
            ),
            dims=["time"],
        ).drop_vars(["time"])
        if increment_times:
            sample_times = xr.concat(
                [time + pd.to_timedelta(freq) * i for i in range(n_samples)],
                dim="sample",
            )
        else:
            sample_times = xr.concat([time] * n_samples, dim="sample")
        if labels is None:
            labels = [set() for _ in range(n_samples)]
        return BatchData(
            data={
                k: torch.randn(n_samples, n_timesteps, *img_shape).to(device)
                for k in names
            },
            time=sample_times,
            labels=labels,
            horizontal_dims=horizontal_dims,
        )

    @property
    def dims(self) -> list[str]:
        return ["sample", "time"] + self.horizontal_dims

    @property
    def n_timesteps(self) -> int:
        return self.time["time"].values.size

    @property
    def ensemble_data(self) -> EnsembleTensorDict:
        """
        Add an explicit ensemble dimension to a data tensor dict.

        Returns:
            The tensor dict with an explicit ensemble dimension.
        """
        return unfold_ensemble_dim(TensorDict(self.data), n_ensemble=self.n_ensemble)

    def to_device(self) -> "BatchData":
        return self.__class__(
            data={k: v.to(get_device()) for k, v in self.data.items()},
            time=self.time,
            horizontal_dims=self.horizontal_dims,
            labels=self.labels,
            n_ensemble=self.n_ensemble,
        )

    def to_cpu(self) -> "BatchData":
        return self.__class__(
            data={k: v.cpu() for k, v in self.data.items()},
            time=self.time,
            horizontal_dims=self.horizontal_dims,
            labels=self.labels,
            n_ensemble=self.n_ensemble,
        )

    @classmethod
    def _get_kwargs(cls, horizontal_dims: list[str] | None) -> dict[str, Any]:
        if horizontal_dims is None:
            kwargs = {}
        else:
            kwargs = {"horizontal_dims": horizontal_dims}
        return kwargs

    @classmethod
    def new_on_cpu(
        cls,
        data: TensorMapping,
        time: xr.DataArray,
        labels: BatchLabels,
        horizontal_dims: list[str] | None = None,
        n_ensemble: int = 1,
    ) -> "BatchData":
        _check_device(data, torch.device("cpu"))
        kwargs = cls._get_kwargs(horizontal_dims)
        return BatchData(
            data=data,
            time=time,
            labels=labels,
            n_ensemble=n_ensemble,
            **kwargs,
        )

    @classmethod
    def new_on_device(
        cls,
        data: TensorMapping,
        time: xr.DataArray,
        labels: BatchLabels,
        horizontal_dims: list[str] | None = None,
        n_ensemble: int = 1,
    ) -> "BatchData":
        """
        Move the data to the current global device specified by get_device().
        """
        _check_device(data, get_device())
        kwargs = cls._get_kwargs(horizontal_dims)
        return BatchData(
            data=data,
            time=time,
            labels=labels,
            n_ensemble=n_ensemble,
            **kwargs,
        )

    def _repeat_interleave_batch_dim(self: SelfType, repeats: int) -> SelfType:
        new_labels: list[set[str]] = np.repeat(self.labels, repeats).tolist()
        return self.__class__(
            data=repeat_interleave_batch_dim(self.data, repeats),
            time=xr.concat([self.time] * repeats, dim="sample"),
            labels=new_labels,
            horizontal_dims=self.horizontal_dims,
            n_ensemble=repeats,
        )

    def __post_init__(self):
        if len(self.time.shape) != 2:
            raise ValueError(
                "Expected time to have shape (n_samples, n_times), got shape "
                f"{self.time.shape}."
            )
        for k, v in self.data.items():
            if v.shape[:2] != self.time.shape[:2]:
                raise ValueError(
                    f"Data for variable {k} has shape {v.shape}, expected shape "
                    f"(n_samples, n_times) for time but got shape "
                    f"{self.time.shape}."
                )

    @classmethod
    def from_sample_tuples(
        cls,
        samples: Sequence[tuple[TensorMapping, xr.DataArray, set[str]]],
        sample_dim_name: str = "sample",
        horizontal_dims: list[str] | None = None,
    ) -> "BatchData":
        sample_data, sample_times, sample_labels = zip(*samples)
        batch_data = default_collate(sample_data)
        batch_time = xr.concat(sample_times, dim=sample_dim_name)
        return BatchData.new_on_cpu(
            data=batch_data,
            time=batch_time,
            labels=list(sample_labels),
            horizontal_dims=horizontal_dims,
        )

    def compute_derived_variables(
        self: SelfType,
        derive_func: Callable[[TensorMapping, TensorMapping], TensorDict],
        forcing_data: SelfType,
    ) -> SelfType:
        """
        Compute derived variables from the data and forcing data.

        The forcing data must have the same time coordinate as the batch data.

        Args:
            derive_func: A function that takes the data and forcing data and returns a
                dictionary of derived variables.
            forcing_data: The forcing data to compute derived variables from.
        """
        if not np.all(forcing_data.time.values == self.time.values):
            raise ValueError(
                "Forcing data must have the same time coordinate as the batch data."
            )
        derived_data = derive_func(self.data, forcing_data.data)
        return self.__class__(
            data={**self.data, **derived_data},
            time=self.time,
            horizontal_dims=self.horizontal_dims,
            labels=self.labels,
            n_ensemble=self.n_ensemble,
        )

    def remove_initial_condition(self: SelfType, n_ic_timesteps: int) -> SelfType:
        """
        Remove the initial condition timesteps from the data.
        """
        if n_ic_timesteps == 0:
            raise RuntimeError("No initial condition timesteps to remove.")
        return self.__class__(
            {k: v[:, n_ic_timesteps:] for k, v in self.data.items()},
            time=self.time.isel(time=slice(n_ic_timesteps, None)),
            horizontal_dims=self.horizontal_dims,
            labels=self.labels,
            n_ensemble=self.n_ensemble,
        )

    def subset_names(self: SelfType, names: Collection[str]) -> SelfType:
        """
        Subset the data to only include the given names.
        """
        return self.__class__(
            {k: v for k, v in self.data.items() if k in names},
            time=self.time,
            horizontal_dims=self.horizontal_dims,
            labels=self.labels,
            n_ensemble=self.n_ensemble,
        )

    def get_start(
        self: SelfType, prognostic_names: Collection[str], n_ic_timesteps: int
    ) -> PrognosticState:
        """
        Get the initial condition state.
        """
        return PrognosticState(
            self.subset_names(prognostic_names).select_time_slice(
                slice(0, n_ic_timesteps)
            )
        )

    def get_end(
        self: SelfType, prognostic_names: Collection[str], n_ic_timesteps: int
    ) -> PrognosticState:
        """
        Get the final state which can be used as a new initial condition.
        """
        return PrognosticState(
            self.subset_names(prognostic_names).select_time_slice(
                slice(-n_ic_timesteps, None)
            )
        )

    def select_time_slice(self: SelfType, time_slice: slice) -> SelfType:
        """
        Select a window of data from the batch.
        """
        return self.__class__(
            {k: v[:, time_slice] for k, v in self.data.items()},
            time=self.time[:, time_slice],
            horizontal_dims=self.horizontal_dims,
            labels=self.labels,
            n_ensemble=self.n_ensemble,
        )

    def prepend(self: SelfType, initial_condition: PrognosticState) -> SelfType:
        """
        Prepend the initial condition to the data.
        """
        initial_batch_data = initial_condition.as_batch_data()
        filled_data = {**initial_batch_data.data}
        example_tensor = list(initial_batch_data.data.values())[0]
        state_data_device = list(self.data.values())[0].device
        for k in self.data:
            if k not in filled_data:
                filled_data[k] = torch.full_like(example_tensor, fill_value=np.nan)
        return self.__class__(
            data={
                k: torch.cat([filled_data[k].to(state_data_device), v], dim=1)
                for k, v in self.data.items()
            },
            time=xr.concat([initial_batch_data.time, self.time], dim="time"),
            horizontal_dims=self.horizontal_dims,
            labels=self.labels,
            n_ensemble=self.n_ensemble,
        )

    def broadcast_ensemble(self: SelfType, n_ensemble: int) -> SelfType:
        """
        Broadcast a singleton ensemble to a new BatchData obj with n_ensemble members
        per ensemble.
        """
        if self.n_ensemble != 1:
<<<<<<< HEAD
            raise ValueError(
                "Can only broadcast singleton ensembles, but this BatchData has "
                "n_ensemble={self.n_ensemble} and cannot be broadcast."
            )
        data = repeat_interleave_batch_dim(self.data, n_ensemble)
        time = xr.concat([self.time] * n_ensemble, dim="sample")
        labels = self.labels * n_ensemble
        return self.__class__(
            data={k: v.to(get_device()) for k, v in data.items()},
            time=time,
            horizontal_dims=self.horizontal_dims,
            labels=labels,
            n_ensemble=n_ensemble,
        )
=======
            raise ValueError("Cannot broadcast ensemble if n_ensemble is not 1.")
        return self._repeat_interleave_batch_dim(n_ensemble)
>>>>>>> 7d468fcf

    def pin_memory(self: SelfType) -> SelfType:
        """Used by torch.utils.data.DataLoader when pin_memory=True to page-lock
        tensors in CPU memory, resulting in faster transfers from CPU to GPU.

        See https://docs.pytorch.org/docs/stable/data.html#memory-pinning

        """
        self.data = {name: tensor.pin_memory() for name, tensor in self.data.items()}
        return self


@dataclasses.dataclass
class PairedData:
    """A container for the data and time coordinate of a batch, with paired
    prediction and target data.
    """

    prediction: TensorMapping
    reference: TensorMapping
    labels: BatchLabels
    time: xr.DataArray
    n_ensemble: int = 1

    @property
    def forcing(self) -> TensorMapping:
        return {k: v for k, v in self.reference.items() if k not in self.prediction}

    @property
    def target(self) -> TensorMapping:
        return {k: v for k, v in self.reference.items() if k in self.prediction}

    def broadcast_ensemble(self) -> tuple[EnsembleTensorDict, EnsembleTensorDict]:
        """
        Add an explicit ensemble dimension to a data tensor dict.

        Returns:
            The tensor dict with an explicit ensemble dimension.
        """
        return (
            unfold_ensemble_dim(TensorDict(self.reference), n_ensemble=1),
            unfold_ensemble_dim(
                TensorDict(self.prediction), n_ensemble=self.n_ensemble
            ),
        )

    @classmethod
    def from_batch_data(
        cls,
        prediction: BatchData,
        reference: BatchData,
    ) -> "PairedData":
        if not np.all(prediction.time.values == reference.time.values):
            raise ValueError("Prediction and target time coordinate must be the same.")
        return PairedData(
            prediction=prediction.data,
            reference=reference.data,
            labels=prediction.labels,
            time=prediction.time,
            n_ensemble=prediction.n_ensemble,
        )

    @classmethod
    def new_on_device(
        cls,
        prediction: TensorMapping,
        reference: TensorMapping,
        labels: BatchLabels,
        time: xr.DataArray,
        n_ensemble: int = 1,
    ) -> "PairedData":
        device = get_device()
        _check_device(prediction, device)
        _check_device(reference, device)
        return PairedData(
            prediction=prediction,
            reference=reference,
            labels=labels,
            time=time,
            n_ensemble=n_ensemble,
        )

    @classmethod
    def new_on_cpu(
        cls,
        prediction: TensorMapping,
        reference: TensorMapping,
        labels: BatchLabels,
        time: xr.DataArray,
        n_ensemble: int = 1,
    ) -> "PairedData":
        _check_device(prediction, torch.device("cpu"))
        _check_device(reference, torch.device("cpu"))
        return PairedData(
            prediction=prediction,
            reference=reference,
            labels=labels,
            time=time,
            n_ensemble=n_ensemble,
        )<|MERGE_RESOLUTION|>--- conflicted
+++ resolved
@@ -377,25 +377,8 @@
         per ensemble.
         """
         if self.n_ensemble != 1:
-<<<<<<< HEAD
-            raise ValueError(
-                "Can only broadcast singleton ensembles, but this BatchData has "
-                "n_ensemble={self.n_ensemble} and cannot be broadcast."
-            )
-        data = repeat_interleave_batch_dim(self.data, n_ensemble)
-        time = xr.concat([self.time] * n_ensemble, dim="sample")
-        labels = self.labels * n_ensemble
-        return self.__class__(
-            data={k: v.to(get_device()) for k, v in data.items()},
-            time=time,
-            horizontal_dims=self.horizontal_dims,
-            labels=labels,
-            n_ensemble=n_ensemble,
-        )
-=======
             raise ValueError("Cannot broadcast ensemble if n_ensemble is not 1.")
         return self._repeat_interleave_batch_dim(n_ensemble)
->>>>>>> 7d468fcf
 
     def pin_memory(self: SelfType) -> SelfType:
         """Used by torch.utils.data.DataLoader when pin_memory=True to page-lock
