--- conflicted
+++ resolved
@@ -259,10 +259,6 @@
     assert len(ensemble_gen_data.time.sample) == n_ensemble * n_samples
     assert len(ensemble_gen_data.time.time) == n_times
 
-<<<<<<< HEAD
-    print(" ensemble_gen_data.time", ensemble_gen_data.time)
-=======
->>>>>>> 6fdc590b
     for i in range(n_ensemble):
         assert (
             ensemble_gen_data.labels[i * n_samples : (i * n_samples) + n_samples]
