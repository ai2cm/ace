<<<<<<< HEAD
from .core.version import __version__

from .core.metrics import (
    lat_cell_centers,
    spherical_area_weights,
    weighted_mean,
    weighted_mean_bias,
    root_mean_squared_error,
)

__all__ = [
    'lat_cell_centers',
    'spherical_area_weights',
    'weighted_mean',
    'weighted_mean_bias',
    'root_mean_squared_error',
]
=======
__version__ = "0.1.0"
>>>>>>> fcb03ffb
<|MERGE_RESOLUTION|>--- conflicted
+++ resolved
@@ -1,5 +1,6 @@
-<<<<<<< HEAD
 from .core.version import __version__
+
+__version__ = "0.1.0"
 
 from .core.metrics import (
     lat_cell_centers,
@@ -15,7 +16,4 @@
     'weighted_mean',
     'weighted_mean_bias',
     'root_mean_squared_error',
-]
-=======
-__version__ = "0.1.0"
->>>>>>> fcb03ffb
+]