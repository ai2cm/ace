#!/bin/bash
# uses the augusta cluster which doesn't have weka access but has GCS access and is
# typically more available than cirrascale clusters

set -e

# recommended but not required to change this

<<<<<<< HEAD
JOB_NAME="xshield-downscaling-100km-to-3km-global-prate-only"
CONFIG_FILENAME="config-train-winds-debug.yaml"
=======
JOB_NAME="xshield-downscaling-100km-to-3km-global-tropics-val"
CONFIG_FILENAME="config-train-val-on-tropics.yaml"
>>>>>>> 5999cdad

SCRIPT_PATH=$(echo "$(git rev-parse --show-prefix)" | sed 's:/*$::')
CONFIG_PATH=$SCRIPT_PATH/$CONFIG_FILENAME
wandb_group=""

 # since we use a service account API key for wandb, we use the beaker username to set the wandb username
BEAKER_USERNAME=$(beaker account whoami --format=json | jq -r '.[0].name')
REPO_ROOT=$(git rev-parse --show-toplevel)
N_GPUS=2 # TODO: change to 8 after testing

cd $REPO_ROOT  # so config path is valid no matter where we are running this script

#PREVIOUS_RESULTS_DATASET="01JVWF4YGVNV0V2GBG927SC7XJ"
#--dataset $PREVIOUS_RESULTS_DATASET:/previous_results \
#IMAGE with B200 pytorch installed
IMAGE=01JWJ96JMF89D812JS159VF37N

gantry run \
    --name $JOB_NAME \
    --description 'Run downscaling 100km to 3km training global' \
<<<<<<< HEAD
    --workspace ai2/downscaling \
    --priority normal \
=======
    --workspace ai2/climate-ceres \
    --priority high \
>>>>>>> 5999cdad
    --preemptible \
    --cluster ai2/ceres \
    --beaker-image $IMAGE \
    --env WANDB_USERNAME=$BEAKER_USERNAME \
    --env WANDB_NAME=$JOB_NAME \
    --env WANDB_JOB_TYPE=training \
    --env WANDB_RUN_GROUP=$wandb_group \
    --env GOOGLE_APPLICATION_CREDENTIALS=/tmp/google_application_credentials.json \
    --env-secret WANDB_API_KEY=wandb-api-key-ai2cm-sa \
    --dataset-secret google-credentials:/tmp/google_application_credentials.json \
    --weka climate-default:/climate-default \
    --gpus $N_GPUS \
    --shared-memory 400GiB \
    --budget ai2/climate \
    --no-conda \
    --install "pip install --no-deps ." \
    --allow-dirty \
    -- torchrun --nproc_per_node $N_GPUS -m fme.downscaling.train $CONFIG_PATH<|MERGE_RESOLUTION|>--- conflicted
+++ resolved
@@ -6,13 +6,8 @@
 
 # recommended but not required to change this
 
-<<<<<<< HEAD
-JOB_NAME="xshield-downscaling-100km-to-3km-global-prate-only"
-CONFIG_FILENAME="config-train-winds-debug.yaml"
-=======
 JOB_NAME="xshield-downscaling-100km-to-3km-global-tropics-val"
 CONFIG_FILENAME="config-train-val-on-tropics.yaml"
->>>>>>> 5999cdad
 
 SCRIPT_PATH=$(echo "$(git rev-parse --show-prefix)" | sed 's:/*$::')
 CONFIG_PATH=$SCRIPT_PATH/$CONFIG_FILENAME
@@ -33,13 +28,8 @@
 gantry run \
     --name $JOB_NAME \
     --description 'Run downscaling 100km to 3km training global' \
-<<<<<<< HEAD
-    --workspace ai2/downscaling \
-    --priority normal \
-=======
     --workspace ai2/climate-ceres \
     --priority high \
->>>>>>> 5999cdad
     --preemptible \
     --cluster ai2/ceres \
     --beaker-image $IMAGE \
